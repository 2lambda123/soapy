"""
A Legacy Shack Hartmann WFS simulation that shoudl nto normally be used as it is quite slow,
but it required for some features such as LGS spot elongation
"""

import numpy
import numpy.random

import aotools
from aotools.image_processing import centroiders
<<<<<<< HEAD
=======
import aotools
>>>>>>> a9dcd5ca

from .. import AOFFT, LGS, logger, interp
from . import wfs

# xrange now just "range" in python3.
# Following code means fastest implementation used in 2 and 3
try:
    xrange
except NameError:
    xrange = range

# The data type of data arrays (complex and real respectively)
CDTYPE = numpy.complex64
DTYPE = numpy.float32

class ShackHartmannLegacy(wfs.WFS):
    """Class to simulate a Shack-Hartmann WFS"""

    def calcInitParams(self):
        """
        Calculate some parameters to be used during initialisation
        """
        super(ShackHartmannLegacy, self).calcInitParams()

        # Sort out some required parameters
        self.wavelength = self.wfsConfig.wavelength

        self.subapFOVrad = self.config.subapFOV * numpy.pi / (180. * 3600)
        self.subapDiam = self.los.telescope_diameter/self.config.nxSubaps

        # spacing between subaps in pupil Plane (size "pupilSize")
        self.PPSpacing = float(self.pupil_size)/self.config.nxSubaps

        # Spacing on the "FOV Plane" - the number of elements required
        # for the correct subap FOV (from way FFT "phase" to "image" works)
        self.subapFOVSpacing = int(round(
                self.subapDiam * self.subapFOVrad/ self.config.wavelength))

        # make twice as big to double subap FOV
        if self.config.subapFieldStop==True:
            self.SUBAP_OVERSIZE = 1
        else:
            self.SUBAP_OVERSIZE = 2

        self.detectorPxls = self.config.pxlsPerSubap*self.config.nxSubaps
        self.subapFOVSpacing *= self.SUBAP_OVERSIZE
        self.config.pxlsPerSubap2 = (self.SUBAP_OVERSIZE
                                            *self.config.pxlsPerSubap)

        # The total size of the required EField for all subaps.
        # Extra scaling to account for simSize padding
        self.scaledEFieldSize = int(round(
                self.config.nxSubaps*self.subapFOVSpacing*
                (float(self.sim_size)/self.pupil_size)
                ))

        # If physical prop, must always be at same pixel scale
        # If not, can use less phase points for speed
        if self.config.propagationMode=="Physical":
            # This the pixel scale required for the correct FOV
            outPxlScale = (float(self.sim_size)/float(self.scaledEFieldSize)) * self.phase_scale
            self.los.calcInitParams(
                    out_pixel_scale=outPxlScale, nx_out_pixels=self.scaledEFieldSize)


        # Calculate the subaps that are actually seen behind the pupil mask
        self.findActiveSubaps()

        self.referenceImage = self.wfsConfig.referenceImage
        self.n_measurements = 2 * self.activeSubaps

    def findActiveSubaps(self):
        '''
        Finds the subapertures which are not empty space
        determined if mean of subap coords of the mask is above threshold.
        '''

        mask = self.mask[
                self.sim_pad : -self.sim_pad,
                self.sim_pad : -self.sim_pad
                ]
        self.subapCoords, self.subapFillFactor = aotools.wfs.findActiveSubaps(
                self.wfsConfig.nxSubaps, mask,
                self.wfsConfig.subapThreshold, returnFill=True)

        self.activeSubaps = int(self.subapCoords.shape[0])
        self.detectorSubapCoords = numpy.round(
                self.subapCoords*(
                        self.detectorPxls/float(self.pupil_size) ) )

        self.setMask(self.mask)

    def setMask(self, mask):
        super(ShackHartmannLegacy, self).setMask(mask)

        # Find the mask to apply to the scaled EField
        self.scaledMask = numpy.round(interp.zoom(
                    self.mask, self.scaledEFieldSize))

        p = self.sim_pad
        self.subapFillFactor = aotools.wfs.computeFillFactor(
                self.mask[p:-p, p:-p],
                self.subapCoords,
                round(float(self.pupil_size)/self.wfsConfig.nxSubaps)
                )


    def initFFTs(self):
        """
        Initialise the FFT Objects required for running the WFS

        Initialised various FFT objects which are used through the WFS,
        these include FFTs to calculate focal planes, and to convolve LGS
        PSFs with the focal planes
        """

        #Calculate the FFT padding to use
        self.subapFFTPadding = self.wfsConfig.pxlsPerSubap2 * self.wfsConfig.fftOversamp
        if self.subapFFTPadding < self.subapFOVSpacing:
            while self.subapFFTPadding<self.subapFOVSpacing:
                self.wfsConfig.fftOversamp+=1
                self.subapFFTPadding\
                        =self.wfsConfig.pxlsPerSubap2*self.wfsConfig.fftOversamp

            logger.warning("requested WFS FFT Padding less than FOV size... Setting oversampling to: %d"%self.wfsConfig.fftOversamp)

        #Init the FFT to the focal plane
        self.FFT = AOFFT.FFT(
                inputSize=(
                self.activeSubaps, self.subapFFTPadding, self.subapFFTPadding),
                axes=(-2,-1), mode="pyfftw",dtype=CDTYPE,
                THREADS=self.wfsConfig.fftwThreads,
                fftw_FLAGS=(self.wfsConfig.fftwFlag,"FFTW_DESTROY_INPUT"))

        # If LGS uplink, init FFTs to conovolve LGS PSF and WFS PSF(s)
        # This works even if no lgsConfig.uplink as ``and`` short circuits
        if self.lgsConfig and self.lgsConfig.uplink:
            self.iFFT = AOFFT.FFT(
                    inputSize = (self.activeSubaps,
                                        self.subapFFTPadding,
                                        self.subapFFTPadding),
                    axes=(-2,-1), mode="pyfftw",dtype=CDTYPE,
                    THREADS=self.wfsConfig.fftwThreads,
                    fftw_FLAGS=(self.wfsConfig.fftwFlag,"FFTW_DESTROY_INPUT")
                    )

            self.lgs_iFFT = AOFFT.FFT(
                    inputSize = (self.subapFFTPadding,
                                self.subapFFTPadding),
                    axes=(0,1), mode="pyfftw",dtype=CDTYPE,
                    THREADS=self.wfsConfig.fftwThreads,
                    fftw_FLAGS=(self.wfsConfig.fftwFlag,"FFTW_DESTROY_INPUT")
                    )


    def initLGS(self):
        super(ShackHartmannLegacy, self).initLGS()
        if self.lgsConfig.uplink:
            lgsObj = getattr(
                    LGS, "LGS_{}".format(self.lgsConfig.propagationMode))
            self.lgs = lgsObj(
                    self.config, self.soapy_config,
                    nOutPxls=self.subapFFTPadding,
                    outPxlScale=float(self.config.subapFOV)/self.subapFFTPadding
                    )


    def allocDataArrays(self):
        """
        Allocate the data arrays the WFS will require

        Determines and allocates the various arrays the WFS will require to
        avoid having to re-alloc memory during the running of the WFS and
        keep it fast.
        """
        self.los.allocDataArrays()

        self.subapArrays=numpy.zeros((self.activeSubaps,
                                      self.subapFOVSpacing,
                                      self.subapFOVSpacing),
                                     dtype=CDTYPE)
        self.binnedFPSubapArrays = numpy.zeros( (self.activeSubaps,
                                                self.wfsConfig.pxlsPerSubap2,
                                                self.wfsConfig.pxlsPerSubap2),
                                                dtype=DTYPE)
        self.FPSubapArrays = numpy.zeros((self.activeSubaps,
                                          self.subapFFTPadding,
                                          self.subapFFTPadding),dtype=DTYPE)

        self.wfsDetectorPlane = numpy.zeros( (  self.detectorPxls,
                                                self.detectorPxls   ),
                                                dtype = DTYPE )
        #Array used when centroiding subaps
        self.centSubapArrays = numpy.zeros( (self.activeSubaps,
              self.config.pxlsPerSubap, self.wfsConfig.pxlsPerSubap) )

        self.slopes = numpy.zeros( 2*self.activeSubaps )


    def calcTiltCorrect(self):
        """
        Calculates the required tilt to add to avoid the PSF being centred on
        only 1 pixel
        """
        if not self.wfsConfig.pxlsPerSubap%2:
            # If pxlsPerSubap is even
            # Angle we need to correct for half a pixel
            theta = self.SUBAP_OVERSIZE*self.subapFOVrad/ (
                    2*self.subapFFTPadding)

            # Magnitude of tilt required to get that angle
            A = theta * self.subapDiam/(2*self.wfsConfig.wavelength)*2*numpy.pi

            # Create tilt arrays and apply magnitude
            coords = numpy.linspace(-1, 1, self.subapFOVSpacing)
            X,Y = numpy.meshgrid(coords,coords)

            self.tiltFix = -1 * A * (X+Y)

        else:
            self.tiltFix = numpy.zeros((self.subapFOVSpacing,)*2)


    def getStatic(self):
        """
        Computes the static measurements, i.e., slopes with flat wavefront
        """

        self.staticData = None

        # Make flat wavefront, and run through WFS in iMat mode to turn off features
        phs = numpy.zeros([self.screen_size]*2).astype(DTYPE)
        self.staticData = self.frame(
                phs, iMatFrame=True).copy().reshape(2,self.activeSubaps)
#######################################################################


    def zeroData(self, detector=True, FP=True):
        """
        Sets data structures in WFS to zero.

        Parameters:
            detector (bool, optional): Zero the detector? default:True
            FP (bool, optional): Zero intermediate focal plane arrays? default: True
        """

        self.zeroPhaseData()

        if FP:
            self.FPSubapArrays[:] = 0

        if detector:
            self.wfsDetectorPlane[:] = 0


    def calcFocalPlane(self, intensity=1):
        '''
        Calculates the wfs focal plane, given the phase across the WFS

        Parameters:
            intensity (float): The relative intensity of this frame, is used when multiple WFS frames taken for extended sources.
        '''

        if self.config.propagationMode=="Geometric":
            # Have to make phase the correct size if geometric prop
            scaledEField = interp.zoom(self.los.phase, self.scaledEFieldSize)
            scaledEField = numpy.exp(1j*scaledEField)
        else:
            scaledEField = self.EField

        # Apply the scaled pupil mask
        scaledEField *= self.scaledMask

        # Now cut out only the eField across the pupilSize
        coord = int(round(int(((self.scaledEFieldSize/2.)
                - (self.wfsConfig.nxSubaps*self.subapFOVSpacing)/2.))))
        self.cropEField = scaledEField[coord:-coord, coord:-coord]

        #create an array of individual subap EFields
        for i in xrange(self.activeSubaps):
            x, y = numpy.round(self.subapCoords[i] *
                                     self.subapFOVSpacing/self.PPSpacing)
            self.subapArrays[i] = self.cropEField[
                                    int(x):
                                    int(x+self.subapFOVSpacing) ,
                                    int(y):
                                    int(y+self.subapFOVSpacing)]

        #do the fft to all subaps at the same time
        # and convert into intensity
        self.FFT.inputData[:] = 0
        self.FFT.inputData[:,:int(round(self.subapFOVSpacing))
                        ,:int(round(self.subapFOVSpacing))] \
                = self.subapArrays*numpy.exp(1j*(self.tiltFix))

        if intensity==1:
            self.FPSubapArrays += numpy.abs(AOFFT.ftShift2d(self.FFT()))**2
        else:
            self.FPSubapArrays += intensity*numpy.abs(
                    AOFFT.ftShift2d(self.FFT()))**2

        # Sub-aps need to be flipped to correct orientation
        self.FPSubapsArrays = self.FPSubapArrays[:, ::-1, ::-1]

    def integrateDetectorPlane(self):
        '''
        Scales and bins intensity data onto the detector with a given number of
        pixels.

        If required, will first convolve final PSF with LGS PSF, then bin
        PSF down to detector size. Finally adds back to ``wfsFocalPlane``
        array in correct order.
        '''

        # If required, convolve with LGS PSF
        if self.wfsConfig.lgs and self.lgs and self.lgsConfig.uplink and self.iMat!=True:
            self.applyLgsUplink()


        # bins back down to correct size and then
        # fits them back in to a focal plane array
        self.binnedFPSubapArrays[:] = interp.binImgs(self.FPSubapArrays,
                                            self.wfsConfig.fftOversamp)

        # In case of empty sub-aps, will get NaNs
        self.binnedFPSubapArrays[numpy.isnan(self.binnedFPSubapArrays)] = 0

        # Scale each sub-ap flux by sub-aperture fill-factor
        self.binnedFPSubapArrays\
                = (self.binnedFPSubapArrays.T * self.subapFillFactor).T

        for i in xrange(self.activeSubaps):
            x,y=self.detectorSubapCoords[i]

            #Set default position to put arrays into (SUBAP_OVERSIZE FOV)
            x1 = int(round(
                    x+self.wfsConfig.pxlsPerSubap/2.
                    -self.wfsConfig.pxlsPerSubap2/2.))
            x2 = int(round(
                    x+self.wfsConfig.pxlsPerSubap/2.
                    +self.wfsConfig.pxlsPerSubap2/2.))
            y1 = int(round(
                    y+self.wfsConfig.pxlsPerSubap/2.
                    -self.wfsConfig.pxlsPerSubap2/2.))
            y2 = int(round(
                    y+self.wfsConfig.pxlsPerSubap/2.
                    +self.wfsConfig.pxlsPerSubap2/2.))

            #Set defualt size of input array (i.e. all of it)
            x1_fp = int(0)
            x2_fp = int(round(self.wfsConfig.pxlsPerSubap2))
            y1_fp = int(0)
            y2_fp = int(round(self.wfsConfig.pxlsPerSubap2))

            # If at the edge of the field, may only fit a fraction in
            if x == 0:
                x1 = 0
                x1_fp = int(round(
                        self.wfsConfig.pxlsPerSubap2/2.
                        -self.wfsConfig.pxlsPerSubap/2.))

            elif x == (self.detectorPxls-self.wfsConfig.pxlsPerSubap):
                x2 = int(round(self.detectorPxls))
                x2_fp = int(round(
                        self.wfsConfig.pxlsPerSubap2/2.
                        +self.wfsConfig.pxlsPerSubap/2.))

            if y == 0:
                y1 = 0
                y1_fp = int(round(
                        self.wfsConfig.pxlsPerSubap2/2.
                        -self.wfsConfig.pxlsPerSubap/2.))

            elif y == (self.detectorPxls-self.wfsConfig.pxlsPerSubap):
                y2 = int(self.detectorPxls)
                y2_fp = int(round(
                        self.wfsConfig.pxlsPerSubap2/2.
                        +self.wfsConfig.pxlsPerSubap/2.))

            self.wfsDetectorPlane[x1:x2, y1:y2] += (
                    self.binnedFPSubapArrays[i, x1_fp:x2_fp, y1_fp:y2_fp])

    def readDetectorPlane(self):
        # Scale data for correct number of photons
        self.wfsDetectorPlane /= self.wfsDetectorPlane.sum()
        self.wfsDetectorPlane *= aotools.photons_per_mag(
                self.wfsConfig.GSMag, self.mask, self.phase_scale**(-1),
                self.wfsConfig.wvlBandWidth, self.wfsConfig.exposureTime
                ) * self.wfsConfig.throughput

        if self.wfsConfig.photonNoise:
            self.addPhotonNoise()

        if self.wfsConfig.eReadNoise!=0:
            self.addReadNoise()

    def applyLgsUplink(self):
        '''
        A method to deal with convolving the LGS PSF
        with the subap focal plane.
        '''

        self.lgs.getLgsPsf(self.los.scrns)

        self.lgs_iFFT.inputData[:] = self.lgs.psf
        self.iFFTLGSPSF = self.lgs_iFFT()

        self.iFFT.inputData[:] = self.FPSubapArrays
        self.iFFTFPSubapsArray = self.iFFT()

        # Do convolution
        self.iFFTFPSubapsArray *= self.iFFTLGSPSF

        # back to Focal Plane.
        self.FFT.inputData[:] = self.iFFTFPSubapsArray
        self.FPSubapArrays[:] = AOFFT.ftShift2d(self.FFT()).real

    def calculateSlopes(self):
        '''
        Calculates WFS slopes from wfsFocalPlane

        Returns:
            ndarray: array of all WFS measurements
        '''

        # Sort out FP into subaps
        for i in xrange(self.activeSubaps):
            x, y = self.detectorSubapCoords[i]
            x = int(x)
            y = int(y)
            self.centSubapArrays[i] = self.wfsDetectorPlane[
                    x:x+self.wfsConfig.pxlsPerSubap,
                    y:y+self.wfsConfig.pxlsPerSubap ].astype(DTYPE)

        slopes = getattr(centroiders, self.wfsConfig.centMethod)(
                self.centSubapArrays,
                threshold=self.wfsConfig.centThreshold,
                ref=self.referenceImage
                )


        # shift slopes relative to subap centre and remove static offsets
        slopes -= self.wfsConfig.pxlsPerSubap/2.0

        if numpy.any(self.staticData):
            slopes -= self.staticData

        self.slopes[:] = slopes.reshape(self.activeSubaps*2)

        if self.wfsConfig.removeTT == True:
            self.slopes[:self.activeSubaps] -= self.slopes[:self.activeSubaps].mean()
            self.slopes[self.activeSubaps:] -= self.slopes[self.activeSubaps:].mean()

        if self.wfsConfig.angleEquivNoise and not self.iMat:
            pxlEquivNoise = (
                    self.wfsConfig.angleEquivNoise *
                    float(self.wfsConfig.pxlsPerSubap)
                    /self.wfsConfig.subapFOV )
            self.slopes += numpy.random.normal(
                    0, pxlEquivNoise, 2*self.activeSubaps)

        return self.slopes<|MERGE_RESOLUTION|>--- conflicted
+++ resolved
@@ -8,10 +8,6 @@
 
 import aotools
 from aotools.image_processing import centroiders
-<<<<<<< HEAD
-=======
-import aotools
->>>>>>> a9dcd5ca
 
 from .. import AOFFT, LGS, logger, interp
 from . import wfs
