#Copyright Durham University and Andrew Reeves
#2014

# This file is part of soapy.

#     soapy is free software: you can redistribute it and/or modify
#     it under the terms of the GNU General Public License as published by
#     the Free Software Foundation, either version 3 of the License, or
#     (at your option) any later version.

#     soapy is distributed in the hope that it will be useful,
#     but WITHOUT ANY WARRANTY; without even the implied warranty of
#     MERCHANTABILITY or FITNESS FOR A PARTICULAR PURPOSE.  See the
#     GNU General Public License for more details.

#     You should have received a copy of the GNU General Public License
#     along with soapy.  If not, see <http://www.gnu.org/licenses/>.

"""
The Soapy WFS module.


This module contains a number of classes which simulate different adaptive optics wavefront sensor (WFS) types. All wavefront sensor classes can inherit from the base ``WFS`` class. The class provides the methods required to calculate phase over a WFS pointing in a given WFS direction and accounts for Laser Guide Star (LGS) geometry such as cone effect and elongation. This is  If only pupil images (or complex amplitudes) are required, then this class can be used stand-alone.

Example:

    Make configuration objects::

        from soapy import WFS, confParse

        config = confParse.Configurator("config_file.py")
        config.loadSimParams()

    Initialise the wave-front sensor::

        wfs = WFS.WFS(config.sim, config.wfss[0], config.atmos, config.lgss[0], mask)

    Set the WFS scrns (these should be made in advance, perhaps by the :py:mod:`soapy.atmosphere` module). Then run the WFS::

        wfs.scrns = phaseScrnList
        wfs.makePhase()

    Now you can view data from the WFS frame::

        frameEField = wfs.EField


A Shack-Hartmann WFS is also included in the module, this contains further methods to make the focal plane, then calculate the slopes to send to the reconstructor.

Example:
    Using the config objects from above...::

        shWfs = WFS.ShackHartmann(config.sim, config.wfss[0], config.atmos, config.lgss[0], mask)

    As we are using a full WFS with focal plane making methods, the WFS base classes ``frame`` method can be used to take a frame from the WFS::

        slopes = shWfs.frame(phaseScrnList)

    All the data from that WFS frame is available for inspection. For instance, to obtain the electric field across the WFS and the image seen by the WFS detector::

        EField = shWfs.EField
        wfsDetector = shWfs.wfsDetectorPlane


Adding new WFSs
^^^^^^^^^^^^^^^

New WFS classes should inherit the ``WFS`` class, then create methods which deal with creating the focal plane and making a measurement from it. To make use of the base-classes ``frame`` method, which will run the WFS entirely, the new class must contain the following methods::

    calcFocalPlane(self)
    makeDetectorPlane(self)
    calculateSlopes(self)

The Final ``calculateSlopes`` method must set ``self.slopes`` to be the measurements made by the WFS. If LGS elongation is to be used for the new WFS, create a ``detectorPlane``, which is added to for each LGS elongation propagation. Have a look at the code for the ``Shack-Hartmann`` and experimental ``Pyramid`` WFSs to get some ideas on how to do this.


:Author:
    Andrew Reeves
"""

import numpy
import numpy.random
from scipy.interpolate import interp2d
try:
    from astropy.io import fits
except ImportError:
    try:
        import pyfits as fits
    except ImportError:
        raise ImportError("PyAOS requires either pyfits or astropy")

from .. import AOFFT, aoSimLib, LGS, logger, lineofsight
from ..tools import centroiders
from ..opticalPropagationLib import angularSpectrum

# xrange now just "range" in python3.
# Following code means fastest implementation used in 2 and 3
try:
    xrange
except NameError:
    xrange = range

# The data type of data arrays (complex and real respectively)
CDTYPE = numpy.complex64
DTYPE = numpy.float32

RAD2ASEC = 206264.849159
ASEC2RAD = 1./RAD2ASEC

class WFS(object):
    ''' A  WFS class.

        This is a base class which contains methods to initialise the WFS,
        and calculate the phase across the WFSs input aperture, given the WFS
        guide star geometry.

        Parameters:


            simConfig (confObj): The simulation configuration object
            wfsConfig (confObj): The WFS configuration object
            atmosConfig (confObj): The atmosphere configuration object
            mask (ndarray, optional): An array or size (simConfig.pupilSize, simConfig.pupilSize) which is 1 at the telescope aperture and 0 else-where.
    '''

    def __init__(
            self, simConfig, wfsConfig, atmosConfig, mask=None):

        self.simConfig = simConfig
        self.config = self.wfsConfig = wfsConfig # For compatability
        self.atmosConfig = atmosConfig
        self.lgsConfig = self.config.lgs

        # If supplied use the mask
        if numpy.any(mask):
            self.mask = mask
        # Else we'll just make a circle
        else:
            self.mask = aoSimLib.circle(
                    self.simConfig.pupilSize/2., self.simConfig.simSize,
                    )

        self.iMat = False

        # Init the line of sight
        self.initLos()

        self.calcInitParams()
        # If GS not at infinity, find meta-pupil radii for each layer
        if self.config.GSHeight != 0:
            self.radii = self.los.findMetaPupilSize(self.config.GSHeight)
        else:
            self.radii = None

        # Init LGS, FFTs and allocate some data arrays
        self.initFFTs()
        if self.lgsConfig and self.config.lgs:
            self.initLGS()

        self.allocDataArrays()

        self.calcTiltCorrect()
        self.getStatic()

############################################################
# Initialisation routines

    def setMask(self, mask):
        # If supplied use the mask
        if numpy.any(mask):
            self.mask = mask
        else:
            self.mask = aoSimLib.circle(
                    self.simConfig.pupilSize/2., self.simConfig.simSize,
                    )



    def calcInitParams(self, phaseSize=None):
        self.los.calcInitParams(nOutPxls=phaseSize)

    def initFFTs(self):
        pass

    def allocDataArrays(self):
        pass

    def initLos(self):
        """
        Initialises the ``LineOfSight`` object, which gets the phase or EField in a given direction through turbulence.
        """
        self.los = lineofsight.LineOfSight(
                self.config, self.simConfig, self.atmosConfig,
                propagationDirection="down")


    def initLGS(self):
        """
        Initialises the LGS objects for the WFS

        Creates and initialises the LGS objects if the WFS GS is a LGS. This
        included calculating the phases additions which are required if the
        LGS is elongated based on the depth of the elongation and the launch
        position. Note that if the GS is at infinity, elongation is not possible
        and a warning is logged.
        """

        # Choose the correct LGS object, either with physical or geometric
        # or geometric propagation.
        if self.lgsConfig.uplink:
            lgsObj = eval("LGS.LGS_{}".format(self.lgsConfig.propagationMode))
            self.lgs = lgsObj(
                    self.simConfig, self.config, self.lgsConfig,
                    self.atmosConfig)
        else:
            self.lgs = None

        self.lgsLaunchPos = None
        self.elong = 0
        self.elongLayers = 0
        if self.config.lgs:
            self.lgsLaunchPos = self.lgsConfig.launchPosition
            # LGS Elongation##############################
            if (self.config.GSHeight!=0 and
                    self.lgsConfig.elongationDepth!=0):
                self.elong = self.lgsConfig.elongationDepth
                self.elongLayers = self.lgsConfig.elongationLayers

                # Get Heights of elong layers
                self.elongHeights = numpy.linspace(
                    self.config.GSHeight-self.elong/2.,
                    self.config.GSHeight+self.elong/2.,
                    self.elongLayers
                    )

                # Calculate the zernikes to add
                self.elongZs = aoSimLib.zernikeArray([2,3,4], self.simConfig.pupilSize)

                # Calculate the radii of the metapupii at for different elong
                # Layer heights
                # Also calculate the required phase addition for each layer
                self.elongRadii = {}
                self.elongPos = {}
                self.elongPhaseAdditions = numpy.zeros(
                    (self.elongLayers, self.los.nOutPxls, self.los.nOutPxls))
                for i in xrange(self.elongLayers):
                    self.elongRadii[i] = self.los.findMetaPupilSize(
                                                float(self.elongHeights[i]))
                    self.elongPhaseAdditions[i] = self.calcElongPhaseAddition(i)
                    self.elongPos[i] = self.calcElongPos(i)

                # self.los.metaPupilPos = self.elongPos

                logger.debug(
                        'Elong Meta Pupil Pos: {}'.format(self.los.metaPupilPos))
            # If GS at infinity cant do elongation
            elif (self.config.GSHeight==0 and
                    self.lgsConfig.elongationDepth!=0):
                logger.warning("Not able to implement LGS Elongation as GS at infinity")

    def calcTiltCorrect(self):
        pass

    def getStatic(self):
        self.staticData = None

    def calcElongPhaseAddition(self, elongLayer):
        """
        Calculates the phase required to emulate layers on an elongated source

        For each 'elongation layer' a phase addition is calculated which
        accounts for the difference in height from the nominal GS height where
        the WFS is focussed, and accounts for the tilt seen if the LGS is
        launched off-axis.

        Parameters:
            elongLayer (int): The number of the elongation layer

        Returns:
            ndarray: The phase addition required for that layer.
        """

        # Calculate the path difference between the central GS height and the
        # elongation "layer"
        # Define these to make it easier
        h = self.elongHeights[elongLayer]
        dh = h - self.config.GSHeight
        H = float(self.lgsConfig.height)
        d = numpy.array(self.lgsLaunchPos).astype('float32') * self.los.telDiam/2.
        D = self.los.telDiam
        theta = (d.astype("float")/H) - self.config.GSPosition


        # for the focus terms....
        focalPathDiff = (2*numpy.pi/self.wfsConfig.wavelength) * ((
            ((self.los.telDiam/2.)**2 + (h**2) )**0.5\
          - ((self.los.telDiam/2.)**2 + (H)**2 )**0.5 ) - dh)

        # For tilt terms.....
        tiltPathDiff = (2*numpy.pi/self.wfsConfig.wavelength) * (
                numpy.sqrt( (dh+H)**2. + ( (dh+H)*theta-d-D/2.)**2 )
                + numpy.sqrt( H**2 + (D/2. - d + H*theta)**2 )
                - numpy.sqrt( H**2 + (H*theta - d - D/2.)**2)
                - numpy.sqrt( (dh+H)**2 + (D/2. - d + (dh+H)*theta )**2))


        phaseAddition = numpy.zeros(
                    (self.simConfig.pupilSize, self.simConfig.pupilSize))

        phaseAddition +=((self.elongZs[2]/self.elongZs[2].max())
                             * focalPathDiff )
        # X,Y tilt
        phaseAddition += ((self.elongZs[0]/self.elongZs[0].max())
                            *tiltPathDiff[0] )
        phaseAddition += ((self.elongZs[1]/self.elongZs[1].max()) *tiltPathDiff[1])

        # Pad from pupilSize to simSize
        pad = ((self.simConfig.simPad,)*2, (self.simConfig.simPad,)*2)
        phaseAddition = numpy.pad(phaseAddition, pad, mode="constant")

        phaseAddition = aoSimLib.zoom_numba(
                phaseAddition, (self.los.nOutPxls,)*2,
                threads=self.simConfig.threads)

        return phaseAddition

    def calcElongPos(self, elongLayer):
        """
        Calculates the difference in GS position for each elongation layer
        only makes a difference if LGS launched off-axis

        Parameters:
            elongLayer (int): which elongation layer

        Returns:
            float: The effective position of that layer GS on the simulation phase grid
        """

        h = self.elongHeights[elongLayer]       # height of elonglayer
        dh = h - self.config.GSHeight          # delta height from GS Height
        H = float(self.config.GSHeight)            # Height of GS

        # Position of launch in m
        xl = numpy.array(self.lgsLaunchPos) * self.los.telDiam/2.

        # GS Pos in radians
        GSPos = numpy.array(self.config.GSPosition) * RAD2ASEC

        # difference in angular Pos for that height layer in rads
        theta_n = GSPos - ((dh*xl)/ (H*(H+dh)))

        # metres from on-axis point of each elongation point
        elongPos = (GSPos + theta_n) * RAD2ASEC
        return elongPos

    def zeroPhaseData(self):
        self.los.EField[:] = 0
        self.los.phase[:] = 0


    def makeElongationFrame(self, correction=None):
        """
        Find the focal plane resulting from an elongated guide star, such as LGS.

        Runs the phase stacking and propagation routines multiple times with different GS heights, positions and/or aberrations to simulation the effect of a number of points in an elongation guide star.
        """
        # Loop over the elongation layers
        for i in xrange(self.elongLayers):
            logger.debug('Elong layer: {}'.format(i))
            # Reset the phase propagation routines (not the detector though)
            self.zeroData(FP=False)

            # Find the phase from that elongation layer (with different cone effect radii and potentially angular position)
            self.los.makePhase(self.elongRadii[i], apos=self.elongPos[i])

            # Make a copy of the uncorrectedPhase for plotting
            self.uncorrectedPhase = self.los.phase.copy()/self.los.phs2Rad

            # Add the effect of the defocus and possibly tilt
            self.los.EField *= numpy.exp(1j*self.elongPhaseAdditions[i])
            self.los.phase += self.elongPhaseAdditions[i]

            # Apply any correction
            if correction is not None:
                self.los.EField *= numpy.exp(-1j*correction*self.los.phs2Rad)

            # Add onto the focal plane with that layers intensity
            self.calcFocalPlane(intensity=self.lgsConfig.naProfile[i])

    def frame(self, scrns, correction=None, read=True, iMatFrame=False):
        '''
        Runs one WFS frame

        Runs a single frame of the WFS with a given set of phase screens and
        some optional correction. If elongation is set, will run the phase
        calculating and focal plane making methods multiple times for a few
        different heights of LGS, then sum these onto a ``wfsDetectorPlane``.

        Parameters:
            scrns (list): A list or dict containing the phase screens
            correction (ndarray, optional): The correction term to take from the phase screens before the WFS is run.
            read (bool, optional): Should the WFS be read out? if False, then WFS image is calculated but slopes not calculated. defaults to True.
            iMatFrame (bool, optional): If True, will assume an interaction matrix is being measured. Turns off some AO loop features before running

        Returns:
            ndarray: WFS Measurements
        '''

       #If iMatFrame, turn off unwanted effects
        if iMatFrame:
            self.iMat = True
            removeTT = self.config.removeTT
            self.config.removeTT = False
            # if self.config.lgs:
            #     elong = self.elong
            # self.elong = 0
            photonNoise = self.config.photonNoise
            self.config.photonNoise = False
            eReadNoise = self.config.eReadNoise
            self.config.eReadNoise = 0

        self.zeroData(detector=read, FP=False)

        self.los.frame(scrns)

        # If LGS elongation simulated
        if self.config.lgs and self.elong!=0:
            self.makeElongationFrame(correction)

        # If no elongation
        else:
            # If imat frame, dont want to make it off-axis
            if iMatFrame:
                try:
                    iMatPhase = aoSimLib.zoom_numba(
                            self.los.scrns[0], (self.los.nOutPxls,)*2, threads=self.simConfig.procs)

                    self.los.EField[:] = numpy.exp(1j*iMatPhase*self.los.phs2Rad)

                except ValueError:
                    raise ValueError("If iMat Frame, scrn must be ``simSize``")
            else:
                self.los.makePhase(self.radii)

            self.uncorrectedPhase = self.los.phase.copy()/self.los.phs2Rad
            if numpy.any(correction):
                correctionPhase = aoSimLib.zoom(
                        correction, self.los.nOutPxls, order=1)
                self.los.EField *= numpy.exp(-1j*correctionPhase*self.los.phs2Rad)
<<<<<<< HEAD

=======
                self.los.phase -= correctionPhase * self.los.phs2Rad
>>>>>>> ab86c188
            self.calcFocalPlane()

        if read:
            self.makeDetectorPlane()
            self.calculateSlopes()
            self.zeroData(detector=False)

        # Turn back on stuff disabled for iMat
        if iMatFrame:
            self.iMat=False
            self.config.removeTT = removeTT
            # if self.config.lgs:
            #     self.elong = elong
            self.config.photonNoise = photonNoise
            self.config.eReadNoise = eReadNoise

        # Check that slopes aint `nan`s. Set to 0 if so
        if numpy.any(numpy.isnan(self.slopes)):
            self.slopes[:] = 0

        return self.slopes

    def addPhotonNoise(self):
        """
        Add photon noise to ``wfsDetectorPlane`` using ``numpy.random.poisson``
        """
        self.wfsDetectorPlane = numpy.random.poisson(
                self.wfsDetectorPlane).astype(DTYPE)


    def addReadNoise(self):
        """
        Adds read noise to ``wfsDetectorPlane using ``numpy.random.normal``.
        This generates a normal (guassian) distribution of random numbers to
        add to the detector. Any CCD bias is assumed to have been removed, so
        the distribution is centred around 0. The width of the distribution
        is determined by the value `eReadNoise` set in the WFS configuration.
        """
        self.wfsDetectorPlane += numpy.random.normal(
                0, self.config.eReadNoise, self.wfsDetectorPlane.shape
                )

    def calcFocalPlane(self):
        pass

    def makeDetectorPlane(self):
        pass

    def LGSUplink(self):
        pass

    def calculateSlopes(self):
        self.slopes = self.los.EField

    def zeroData(self, detector=True, FP=True):
        self.zeroPhaseData()


    @property
    def EField(self):
        return self.los.EField

    @EField.setter
    def EField(self, EField):
        self.los.EField = EField<|MERGE_RESOLUTION|>--- conflicted
+++ resolved
@@ -447,11 +447,7 @@
                 correctionPhase = aoSimLib.zoom(
                         correction, self.los.nOutPxls, order=1)
                 self.los.EField *= numpy.exp(-1j*correctionPhase*self.los.phs2Rad)
-<<<<<<< HEAD
-
-=======
                 self.los.phase -= correctionPhase * self.los.phs2Rad
->>>>>>> ab86c188
             self.calcFocalPlane()
 
         if read:
