#Copyright Durham University and Andrew Reeves
#2014

# This file is part of soapy.

#     soapy is free software: you can redistribute it and/or modify
#     it under the terms of the GNU General Public License as published by
#     the Free Software Foundation, either version 3 of the License, or
#     (at your option) any later version.

#     soapy is distributed in the hope that it will be useful,
#     but WITHOUT ANY WARRANTY; without even the implied warranty of
#     MERCHANTABILITY or FITNESS FOR A PARTICULAR PURPOSE.  See the
#     GNU General Public License for more details.

#     You should have received a copy of the GNU General Public License
#     along with soapy.  If not, see <http://www.gnu.org/licenses/>.

"""
The Soapy WFS module.


This module contains a number of classes which simulate different adaptive optics wavefront sensor (WFS) types. All wavefront sensor classes can inherit from the base ``WFS`` class. The class provides the methods required to calculate phase over a WFS pointing in a given WFS direction and accounts for Laser Guide Star (LGS) geometry such as cone effect and elongation. This is  If only pupil images (or complex amplitudes) are required, then this class can be used stand-alone.

Example:

    Make configuration objects::

        from soapy import WFS, confParse

        config = confParse.Configurator("config_file.py")
        config.loadSimParams()

    Initialise the wave-front sensor::

        wfs = WFS.WFS(config.sim, config.wfss[0], config.atmos, config.lgss[0], mask)

    Set the WFS scrns (these should be made in advance, perhaps by the :py:mod:`soapy.atmosphere` module). Then run the WFS::

        wfs.scrns = phaseScrnList
        wfs.makePhase()

    Now you can view data from the WFS frame::

        frameEField = wfs.EField


A Shack-Hartmann WFS is also included in the module, this contains further methods to make the focal plane, then calculate the slopes to send to the reconstructor.

Example:
    Using the config objects from above...::

        shWfs = WFS.ShackHartmann(config.sim, config.wfss[0], config.atmos, config.lgss[0], mask)

    As we are using a full WFS with focal plane making methods, the WFS base classes ``frame`` method can be used to take a frame from the WFS::

        slopes = shWfs.frame(phaseScrnList)

    All the data from that WFS frame is available for inspection. For instance, to obtain the electric field across the WFS and the image seen by the WFS detector::

        EField = shWfs.EField
        wfsDetector = shWfs.wfsDetectorPlane


Adding new WFSs
^^^^^^^^^^^^^^^

New WFS classes should inherit the ``WFS`` class, then create methods which deal with creating the focal plane and making a measurement from it. To make use of the base-classes ``frame`` method, which will run the WFS entirely, the new class must contain the following methods::

    calcFocalPlane(self)
    makeDetectorPlane(self)
    calculateSlopes(self)

The Final ``calculateSlopes`` method must set ``self.slopes`` to be the measurements made by the WFS. If LGS elongation is to be used for the new WFS, create a ``detectorPlane``, which is added to for each LGS elongation propagation. Have a look at the code for the ``Shack-Hartmann`` and experimental ``Pyramid`` WFSs to get some ideas on how to do this.


:Author:
    Andrew Reeves
"""

import numpy
import numpy.random
from scipy.interpolate import interp2d
try:
    from astropy.io import fits
except ImportError:
    try:
        import pyfits as fits
    except ImportError:
        raise ImportError("PyAOS requires either pyfits or astropy")

from .. import AOFFT, aoSimLib, LGS, logger, lineofsight
from ..tools import centroiders
from ..opticalPropagationLib import angularSpectrum

# xrange now just "range" in python3.
# Following code means fastest implementation used in 2 and 3
try:
    xrange
except NameError:
    xrange = range

# The data type of data arrays (complex and real respectively)
CDTYPE = numpy.complex64
DTYPE = numpy.float32




class WFS(object):
    ''' A  WFS class.

        This is a base class which contains methods to initialise the WFS,
        and calculate the phase across the WFSs input aperture, given the WFS
        guide star geometry.

        Parameters:


            simConfig (confObj): The simulation configuration object
            wfsConfig (confObj): The WFS configuration object
            atmosConfig (confObj): The atmosphere configuration object
            lgsConfig (confObj): The Laser Guide Star configuration
            mask (ndarray, optional): An array or size (simConfig.pupilSize, simConfig.pupilSize) which is 1 at the telescope aperture and 0 else-where.
    '''

    def __init__(
            self, simConfig, wfsConfig, atmosConfig, lgsConfig=None,
            mask=None):

        self.simConfig = simConfig
        self.config = self.wfsConfig = wfsConfig # For compatability
        self.atmosConfig = atmosConfig
        self.lgsConfig = lgsConfig

        # If supplied use the mask
        if numpy.any(mask):
            self.mask = mask
        # Else we'll just make a circle
        else:
            self.mask = aoSimLib.circle(
                    self.simConfig.pupilSize/2., self.simConfig.simSize,
                    )

        self.iMat = False

        # Init the line of sight
        self.initLos()

        self.calcInitParams()
        # If GS not at infinity, find meta-pupil radii for each layer
        if self.config.GSHeight != 0:
            self.radii = self.los.findMetaPupilSize(self.config.GSHeight)
        else:
            self.radii = None

        # Init LGS, FFTs and allocate some data arrays
        self.initFFTs()
        if self.lgsConfig and self.config.lgs:
            self.initLGS()

        self.allocDataArrays()

        self.calcTiltCorrect()
        self.getStatic()

############################################################
# Initialisation routines

    def setMask(self, mask):
        # If supplied use the mask
        if numpy.any(mask):
            self.mask = mask
        else:
            self.mask = aoSimLib.circle(
                    self.simConfig.pupilSize/2., self.simConfig.simSize,
                    )



    def calcInitParams(self, phaseSize=None):
        self.los.calcInitParams(nOutPxls=phaseSize)

    def initFFTs(self):
        pass

    def allocDataArrays(self):
        pass

    def initLos(self):
        """
<<<<<<< HEAD

        self.wfsPhase = numpy.zeros([self.phaseSize]*2, dtype=DTYPE)
        self.EField = numpy.zeros([self.phaseSize]*2, dtype=CDTYPE)
        self.metaPupil = numpy.zeros([self.phaseSize,]*2, dtype=DTYPE)
=======
        Initialises the ``LineOfSight`` object, which gets the phase or EField in a given direction through turbulence.
        """
        self.los = lineofsight.LineOfSight(
                self.config, self.simConfig, self.atmosConfig,
                propagationDirection="down")
>>>>>>> 66fd44e9

    def initLGS(self):
        """
        Initialises the LGS objects for the WFS

        Creates and initialises the LGS objects if the WFS GS is a LGS. This
        included calculating the phases additions which are required if the
        LGS is elongated based on the depth of the elongation and the launch
        position. Note that if the GS is at infinity, elongation is not possible
        and a warning is logged.
        """

        # Choose the correct LGS object, either with physical or geometric
        # or geometric propagation.
        if self.lgsConfig.uplink:
            lgsObj = eval("LGS.LGS_{}".format(self.lgsConfig.propagationMode))
            self.lgs = lgsObj(
                    self.simConfig, self.config, self.lgsConfig,
                    self.atmosConfig)
        else:
            self.lgs = None

        self.lgsLaunchPos = None
        self.elong = 0
        self.elongLayers = 0
        if self.config.lgs:
            self.lgsLaunchPos = self.lgsConfig.launchPosition
            # LGS Elongation##############################
            if (self.config.GSHeight!=0 and
                    self.lgsConfig.elongationDepth!=0):
                self.elong = self.lgsConfig.elongationDepth
                self.elongLayers = self.lgsConfig.elongationLayers

                # Get Heights of elong layers
                self.elongHeights = numpy.linspace(
                    self.config.GSHeight-self.elong/2.,
                    self.config.GSHeight+self.elong/2.,
                    self.elongLayers
                    )

                # Calculate the zernikes to add
                self.elongZs = aoSimLib.zernikeArray([2,3,4], self.simConfig.pupilSize)

                # Calculate the radii of the metapupii at for different elong
                # Layer heights
                # Also calculate the required phase addition for each layer
                self.elongRadii = {}
                self.elongPos = {}
                self.elongPhaseAdditions = numpy.zeros(
                    (self.elongLayers, self.los.nOutPxls, self.los.PhaseSize))
                for i in xrange(self.elongLayers):
                    self.elongRadii[i] = self.findMetaPupilSize(
                                                float(self.elongHeights[i]))
                    self.elongPhaseAdditions[i] = self.calcElongPhaseAddition(i)
                    self.elongPos[i] = self.calcElongPos(i)

            # If GS at infinity cant do elongation
            elif (self.config.GSHeight==0 and
                    self.lgsConfig.elongationDepth!=0):
                logger.warning("Not able to implement LGS Elongation as GS at infinity")

    def calcTiltCorrect(self):
        pass

    def getStatic(self):
        self.staticData = None

    def calcElongPhaseAddition(self, elongLayer):
        """
        Calculates the phase required to emulate layers on an elongated source

        For each 'elongation layer' a phase addition is calculated which
        accounts for the difference in height from the nominal GS height where
        the WFS is focussed, and accounts for the tilt seen if the LGS is
        launched off-axis.

        Parameters:
            elongLayer (int): The number of the elongation layer

        Returns:
            ndarray: The phase addition required for that layer.
        """

        # Calculate the path difference between the central GS height and the
        # elongation "layer"
        # Define these to make it easier
        h = self.elongHeights[elongLayer]
        dh = h - self.config.GSHeight
        H = self.lgsConfig.height
        d = numpy.array(self.lgsLaunchPos).astype('float32') * self.los.telDiam/2.
        D = self.los.telDiam
        theta = (d.astype("float")/H) - self.config.GSPosition


        # for the focus terms....
        focalPathDiff = (2*numpy.pi/self.wfsConfig.wavelength) * ((
            ((self.telDiam/2.)**2 + (h**2) )**0.5\
          - ((self.telDiam/2.)**2 + (H)**2 )**0.5 ) - dh)

        # For tilt terms.....
        tiltPathDiff = (2*numpy.pi/self.wfsConfig.wavelength) * (
                numpy.sqrt( (dh+H)**2. + ( (dh+H)*theta-d-D/2.)**2 )
                + numpy.sqrt( H**2 + (D/2. - d + H*theta)**2 )
                - numpy.sqrt( H**2 + (H*theta - d - D/2.)**2)
                - numpy.sqrt( (dh+H)**2 + (D/2. - d + (dh+H)*theta )**2))


        phaseAddition = numpy.zeros(
                    (self.simConfig.pupilSize, self.simConfig.pupilSize))

        phaseAddition +=((self.elongZs[2]/self.elongZs[2].max())
                             * focalPathDiff )
        # X,Y tilt
        phaseAddition += ((self.elongZs[0]/self.elongZs[0].max())
                            *tiltPathDiff[0] )
        phaseAddition += ((self.elongZs[1]/self.elongZs[1].max()) *tiltPathDiff[1])

        # Pad from pupilSize to simSize
        pad = ((self.simConfig.simPad,)*2, (self.simConfig.simPad,)*2)
        phaseAddition = numpy.pad(phaseAddition, pad, mode="constant")

<<<<<<< HEAD
        phaseAddition = aoSimLib.zoom_numba(
                phaseAddition, (self.phaseSize,)*2,
                threads=self.simConfig.threads)
=======
        phaseAddition = aoSimLib.zoom(phaseAddition, self.los.nOutPxls)
>>>>>>> 66fd44e9

        return phaseAddition

    def calcElongPos(self, elongLayer):
        """
        Calculates the difference in GS position for each elongation layer
        only makes a difference if LGS launched off-axis

        Parameters:
            elongLayer (int): which elongation layer

        Returns:
            float: The effect position of that layer GS
        """

        h = self.elongHeights[elongLayer]       #height of elonglayer
        dh = h - self.config.GSHeight          #delta height from GS Height
        H = self.config.GSHeight               #Height of GS

        #Position of launch in m
        xl = numpy.array(self.lgsLaunchPos) * self.los.telDiam/2.

        #GS Pos in radians
        GSPos = numpy.array(self.config.GSPosition)*numpy.pi/(3600.0*180.0)

        #difference in angular Pos for that height layer in rads
        theta_n = GSPos - ((dh*xl)/ (H*(H+dh)))

        return theta_n

<<<<<<< HEAD
#############################################################

#############################################################
# Phase stacking routines for a WFS frame

    def getMetaPupilPos(self, height, GSPos=None):
        '''
        Finds the centre of a metapupil at a given height,
        when offset by a given angle in arsecs, in metres from the ()

        Arguments:
            height (float): Height of the layer in metres
            GSPos (tuple, optional):  The angular position of the GS in radians.
                                    If not set, will use the WFS position

        Returns:
            ndarray: The position of the centre of the metapupil in metres
        '''
        # if no GSPos given, use system pos and convert into radians
        if not numpy.any(GSPos):
            GSPos = (   numpy.array(self.wfsConfig.GSPosition)
                        *numpy.pi/(3600.0*180.0) )

        # Position of centre of GS metapupil off axis at required height
        GSCent = (numpy.tan(GSPos) * height)

        return GSCent

    def getMetaPupilPhase(  self, scrn, height, radius=None, simSize=None,
                            GSPos=None):
        '''
        Returns the phase across a metaPupil at some height and angular
        offset in arcsec. Interpolates phase to size of the pupil if cone
        effect is required

        Parameters:
            scrn (ndarray): An array representing the phase screen
            height (float): Height of the phase screen
            radius (float, optional): Radius of the meta-pupil. If not set, will use system pupil size.
            simSize (ndarray, optional): Size of screen to return. If not set, will use system pupil size.
            GSPos (tuple, optional): Angular position of guide star. If not set will use system position.

        Return:
            ndarray: The meta pupil at the specified height
        '''

        # If no size of metapupil given, use system pupil size
        if not simSize:
            simSize = self.simConfig.simSize

        # If the radius is 0, then 0 phase is returned
        if radius==0:
            return numpy.zeros((simSize, simSize))


        GSCent = self.getMetaPupilPos(height, GSPos) * self.simConfig.pxlScale

        logger.debug("GSCent {}".format(GSCent))
        scrnX, scrnY = scrn.shape

        # If the GS is not at infinity, take into account cone effect
        if self.wfsConfig.GSHeight!=0:
            fact = float(2*radius)/self.simConfig.pupilSize
        else:
            fact=1

        x1 = scrnX/2. + GSCent[0] - fact*simSize/2.0
        x2 = scrnX/2. + GSCent[0] + fact*simSize/2.0
        y1 = scrnY/2. + GSCent[1] - fact*simSize/2.0
        y2 = scrnY/2. + GSCent[1] + fact*simSize/2.0

        logger.debug("WFS Scrn Coords - ({0}:{1}, {2}:{3})".format(
                x1,x2,y1,y2))

        if ( x1 < 0 or x2 > scrnX or y1 < 0 or y2 > scrnY):
            raise ValueError(
                    "GS separation requires larger screen size. \nheight: {3}, GSCent: {0}, scrnSize: {1}, simSize: {2}".format(
                            GSCent, scrn.shape, simSize, height) )

        # Must interpolate. -1 as linspace goes to number
        xCoords = numpy.linspace(x1, x2-1, self.phaseSize)
        yCoords = numpy.linspace(y1, y2-1, self.phaseSize)

        aoSimLib.linterp2d_numba(
                scrn, xCoords, yCoords, self.metaPupil,
                threads=self.simConfig.procs)

        return self.metaPupil

    def makePhaseGeo(self, radii=None, GSPos=None):
        '''
        Creates the total phase on a wavefront sensor which
        is offset by a given angle

        Parameters
            radii (dict, optional): Radii of each meta pupil of each screen height in pixels. If not given uses pupil radius.
            GSPos (dict, optional): Position of GS in pixels. If not given uses GS position
        '''

        for i in self.scrns:
            logger.debug("Layer: {}".format(i))
            if radii:
                phase = self.getMetaPupilPhase(
                            self.scrns[i], self.atmosConfig.scrnHeights[i],
                            radius=radii[i], GSPos=GSPos)
            else:
                phase = self.getMetaPupilPhase(
                            self.scrns[i], self.atmosConfig.scrnHeights[i],
                            GSPos=GSPos)

            self.wfsPhase += phase

        self.EField[:] = numpy.exp(1j*self.wfsPhase)


    def makePhasePhysical(self, radii=None, GSPos=None):
        '''
        Finds total WFS complex amplitude by propagating light down
        phase scrns

        Parameters
            radii (dict, optional): Radii of each meta pupil of each screen height in pixels. If not given uses pupil radius.
            GSPos (dict, optional): Position of GS in pixels. If not given uses GS position.
        '''

        scrnNo = len(self.scrns)-1  #Number of layers (0 indexed)
        ht = self.atmosConfig.scrnHeights[scrnNo] #Height of highest layer
        delta = (self.simConfig.pxlScale)**-1. #Grid spacing for propagation

        #Get initial Phase for highest scrn and turn to efield
        if radii:
            phase1 = self.getMetaPupilPhase(
                        self.scrns[scrnNo], ht, radius=radii[scrnNo],
                        GSPos=GSPos)
                        #pupilSize=2*self.simConfig.pupilSize, GSPos=GSPos )
        else:
            phase1 = self.getMetaPupilPhase(self.scrns[scrnNo], ht,
                        GSPos=GSPos)
                        #pupilSize=2*self.simConfig.pupilSize, GSPos=GSPos)

        self.EField[:] = numpy.exp(1j*phase1)
        #Loop through remaining scrns in reverse order - update ht accordingly
        for i in range(scrnNo)[::-1]:
            #Get propagation distance for this layer
            z = ht - self.atmosConfig.scrnHeights[i]
            ht -= z
            #Do ASP for last layer to next
            self.EField[:] = angularSpectrum(
                        self.EField, self.wfsConfig.wavelength,
                        delta, delta, z )

            # Get phase for this layer
            if radii:
                phase = self.getMetaPupilPhase(
                            self.scrns[i], self.atmosConfig.scrnHeights[i],
                            radius=radii[i], GSPos=GSPos)
            else:
                phase = self.getMetaPupilPhase(
                            self.scrns[i], self.atmosConfig.scrnHeights[i],
                            GSPos=GSPos)

            #Add add phase from this layer
            self.EField *= numpy.exp(1j*phase)

        #If not already at ground, propagate the rest of the way.
        if self.atmosConfig.scrnHeights[0]!=0:
            self.EField[:] = angularSpectrum(
                    self.EField, self.wfsConfig.wavelength,
                    delta, delta, ht
                    )
######################################################

=======
>>>>>>> 66fd44e9
    def zeroPhaseData(self):
        self.los.EField[:] = 0
        self.los.phase[:] = 0

    def frame(self, scrns, correction=None, read=True, iMatFrame=False):
        '''
        Runs one WFS frame

        Runs a single frame of the WFS with a given set of phase screens and
        some optional correction. If elongation is set, will run the phase
        calculating and focal plane making methods multiple times for a few
        different heights of LGS, then sum these onto a ``wfsDetectorPlane``.

        Parameters:
            scrns (list): A list or dict containing the phase screens
            correction (ndarray, optional): The correction term to take from the phase screens before the WFS is run.
            read (bool, optional): Should the WFS be read out? if False, then WFS image is calculated but slopes not calculated. defaults to True.
            iMatFrame (bool, optional): If True, will assume an interaction matrix is being measured. Turns off some AO loop features before running

        Returns:
            ndarray: WFS Measurements
        '''

       #If iMatFrame, turn off unwanted effects
        if iMatFrame:
            self.iMat = True
            removeTT = self.config.removeTT
            self.config.removeTT = False
            if self.config.lgs:
                elong = self.elong
            self.elong = 0
            photonNoise = self.config.photonNoise
            self.config.photonNoise = False
            eReadNoise = self.config.eReadNoise
            self.config.eReadNoise = 0

        self.zeroData(detector=read, inter=False)

        self.los.frame(scrns)

        # If LGS elongation simulated
        if self.config.lgs and self.elong!=0:
            for i in xrange(self.elongLayers):
                self.zeroPhaseData()

                self.los.makePhase(self.elongRadii[i], self.elongPos[i])
                self.uncorrectedPhase = self.los.phase.copy()/self.los.phs2Rad
                self.los.EField *= numpy.exp(1j*self.elongPhaseAdditions[i])
                if numpy.any(correction):
                    self.los.EField *= numpy.exp(-1j*correction*self.los.phs2Rad)
                self.calcFocalPlane(intensity=self.lgsConfig.naProfile[i])

        # If no elongation
        else:
            # If imat frame, dont want to make it off-axis
            if iMatFrame:
                try:
<<<<<<< HEAD
                    iMatPhase = aoSimLib.zoom_numba(
                            self.scrns[0], (self.phaseSize,)*2, threads=self.simConfig.procs)
                    self.wfsPhase[:] = iMatPhase
                    self.EField[:] = numpy.exp(1j*iMatPhase)
=======
                    iMatPhase = aoSimLib.zoom(scrns, self.los.nOutPxls, order=1)
                    self.los.EField[:] = numpy.exp(1j*iMatPhase*self.los.phs2Rad)
>>>>>>> 66fd44e9
                except ValueError:
                    raise ValueError("If iMat Frame, scrn must be ``simSize``")
            else:
                self.los.makePhase(self.radii)

            self.uncorrectedPhase = self.los.phase.copy()/self.los.phs2Rad
            if numpy.any(correction):
<<<<<<< HEAD
                if correction.shape!=(self.phaseSize, self.phaseSize):
                    correction = aoSimLib.zoom_numba(
                        correction, (self.phaseSize,)*2, self.simConfig.procs)
                self.wfsPhase -= correction
                self.EField *= numpy.exp(-1j*correction)
=======
                correctionPhase = aoSimLib.zoom(
                        correction, self.los.nOutPxls, order=1)
                self.los.EField *= numpy.exp(-1j*correctionPhase*self.los.phs2Rad)
>>>>>>> 66fd44e9
            self.calcFocalPlane()

        if read:
            self.makeDetectorPlane()
            self.calculateSlopes()
            self.zeroData(detector=False)

        #Turn back on stuff disabled for iMat
        if iMatFrame:
            self.iMat=False
            self.config.removeTT = removeTT
            if self.config.lgs:
                self.elong = elong
            self.config.photonNoise = photonNoise
            self.config.eReadNoise = eReadNoise

        # Check that slopes aint `nan`s. Set to 0 if so
        if numpy.any(numpy.isnan(self.slopes)):
            self.slopes[:] = 0

        return self.slopes

    def addPhotonNoise(self):
        """
        Add photon noise to ``wfsDetectorPlane`` using ``numpy.random.poisson``
        """
        self.wfsDetectorPlane = numpy.random.poisson(
                self.wfsDetectorPlane).astype(DTYPE)


    def addReadNoise(self):
        """
        Adds read noise to ``wfsDetectorPlane using ``numpy.random.normal``.
        This generates a normal (guassian) distribution of random numbers to
        add to the detector. Any CCD bias is assumed to have been removed, so
        the distribution is centred around 0. The width of the distribution
        is determined by the value `eReadNoise` set in the WFS configuration.
        """
        self.wfsDetectorPlane += numpy.random.normal(
                0, self.config.eReadNoise, self.wfsDetectorPlane.shape
                )

    def calcFocalPlane(self):
        pass

    def makeDetectorPlane(self):
        pass

    def LGSUplink(self):
        pass

    def calculateSlopes(self):
        self.slopes = self.los.EField

    def zeroData(self, detector=True, inter=True):
        self.zeroPhaseData()


    @property
    def EField(self):
        return self.los.EField

    @EField.setter
    def EField(self, EField):
        self.los.EField = EField<|MERGE_RESOLUTION|>--- conflicted
+++ resolved
@@ -189,18 +189,12 @@
 
     def initLos(self):
         """
-<<<<<<< HEAD
-
-        self.wfsPhase = numpy.zeros([self.phaseSize]*2, dtype=DTYPE)
-        self.EField = numpy.zeros([self.phaseSize]*2, dtype=CDTYPE)
-        self.metaPupil = numpy.zeros([self.phaseSize,]*2, dtype=DTYPE)
-=======
         Initialises the ``LineOfSight`` object, which gets the phase or EField in a given direction through turbulence.
         """
         self.los = lineofsight.LineOfSight(
                 self.config, self.simConfig, self.atmosConfig,
                 propagationDirection="down")
->>>>>>> 66fd44e9
+
 
     def initLGS(self):
         """
@@ -322,13 +316,9 @@
         pad = ((self.simConfig.simPad,)*2, (self.simConfig.simPad,)*2)
         phaseAddition = numpy.pad(phaseAddition, pad, mode="constant")
 
-<<<<<<< HEAD
         phaseAddition = aoSimLib.zoom_numba(
-                phaseAddition, (self.phaseSize,)*2,
+                phaseAddition, (self.los.nOutPxls,)*2,
                 threads=self.simConfig.threads)
-=======
-        phaseAddition = aoSimLib.zoom(phaseAddition, self.los.nOutPxls)
->>>>>>> 66fd44e9
 
         return phaseAddition
 
@@ -359,181 +349,6 @@
 
         return theta_n
 
-<<<<<<< HEAD
-#############################################################
-
-#############################################################
-# Phase stacking routines for a WFS frame
-
-    def getMetaPupilPos(self, height, GSPos=None):
-        '''
-        Finds the centre of a metapupil at a given height,
-        when offset by a given angle in arsecs, in metres from the ()
-
-        Arguments:
-            height (float): Height of the layer in metres
-            GSPos (tuple, optional):  The angular position of the GS in radians.
-                                    If not set, will use the WFS position
-
-        Returns:
-            ndarray: The position of the centre of the metapupil in metres
-        '''
-        # if no GSPos given, use system pos and convert into radians
-        if not numpy.any(GSPos):
-            GSPos = (   numpy.array(self.wfsConfig.GSPosition)
-                        *numpy.pi/(3600.0*180.0) )
-
-        # Position of centre of GS metapupil off axis at required height
-        GSCent = (numpy.tan(GSPos) * height)
-
-        return GSCent
-
-    def getMetaPupilPhase(  self, scrn, height, radius=None, simSize=None,
-                            GSPos=None):
-        '''
-        Returns the phase across a metaPupil at some height and angular
-        offset in arcsec. Interpolates phase to size of the pupil if cone
-        effect is required
-
-        Parameters:
-            scrn (ndarray): An array representing the phase screen
-            height (float): Height of the phase screen
-            radius (float, optional): Radius of the meta-pupil. If not set, will use system pupil size.
-            simSize (ndarray, optional): Size of screen to return. If not set, will use system pupil size.
-            GSPos (tuple, optional): Angular position of guide star. If not set will use system position.
-
-        Return:
-            ndarray: The meta pupil at the specified height
-        '''
-
-        # If no size of metapupil given, use system pupil size
-        if not simSize:
-            simSize = self.simConfig.simSize
-
-        # If the radius is 0, then 0 phase is returned
-        if radius==0:
-            return numpy.zeros((simSize, simSize))
-
-
-        GSCent = self.getMetaPupilPos(height, GSPos) * self.simConfig.pxlScale
-
-        logger.debug("GSCent {}".format(GSCent))
-        scrnX, scrnY = scrn.shape
-
-        # If the GS is not at infinity, take into account cone effect
-        if self.wfsConfig.GSHeight!=0:
-            fact = float(2*radius)/self.simConfig.pupilSize
-        else:
-            fact=1
-
-        x1 = scrnX/2. + GSCent[0] - fact*simSize/2.0
-        x2 = scrnX/2. + GSCent[0] + fact*simSize/2.0
-        y1 = scrnY/2. + GSCent[1] - fact*simSize/2.0
-        y2 = scrnY/2. + GSCent[1] + fact*simSize/2.0
-
-        logger.debug("WFS Scrn Coords - ({0}:{1}, {2}:{3})".format(
-                x1,x2,y1,y2))
-
-        if ( x1 < 0 or x2 > scrnX or y1 < 0 or y2 > scrnY):
-            raise ValueError(
-                    "GS separation requires larger screen size. \nheight: {3}, GSCent: {0}, scrnSize: {1}, simSize: {2}".format(
-                            GSCent, scrn.shape, simSize, height) )
-
-        # Must interpolate. -1 as linspace goes to number
-        xCoords = numpy.linspace(x1, x2-1, self.phaseSize)
-        yCoords = numpy.linspace(y1, y2-1, self.phaseSize)
-
-        aoSimLib.linterp2d_numba(
-                scrn, xCoords, yCoords, self.metaPupil,
-                threads=self.simConfig.procs)
-
-        return self.metaPupil
-
-    def makePhaseGeo(self, radii=None, GSPos=None):
-        '''
-        Creates the total phase on a wavefront sensor which
-        is offset by a given angle
-
-        Parameters
-            radii (dict, optional): Radii of each meta pupil of each screen height in pixels. If not given uses pupil radius.
-            GSPos (dict, optional): Position of GS in pixels. If not given uses GS position
-        '''
-
-        for i in self.scrns:
-            logger.debug("Layer: {}".format(i))
-            if radii:
-                phase = self.getMetaPupilPhase(
-                            self.scrns[i], self.atmosConfig.scrnHeights[i],
-                            radius=radii[i], GSPos=GSPos)
-            else:
-                phase = self.getMetaPupilPhase(
-                            self.scrns[i], self.atmosConfig.scrnHeights[i],
-                            GSPos=GSPos)
-
-            self.wfsPhase += phase
-
-        self.EField[:] = numpy.exp(1j*self.wfsPhase)
-
-
-    def makePhasePhysical(self, radii=None, GSPos=None):
-        '''
-        Finds total WFS complex amplitude by propagating light down
-        phase scrns
-
-        Parameters
-            radii (dict, optional): Radii of each meta pupil of each screen height in pixels. If not given uses pupil radius.
-            GSPos (dict, optional): Position of GS in pixels. If not given uses GS position.
-        '''
-
-        scrnNo = len(self.scrns)-1  #Number of layers (0 indexed)
-        ht = self.atmosConfig.scrnHeights[scrnNo] #Height of highest layer
-        delta = (self.simConfig.pxlScale)**-1. #Grid spacing for propagation
-
-        #Get initial Phase for highest scrn and turn to efield
-        if radii:
-            phase1 = self.getMetaPupilPhase(
-                        self.scrns[scrnNo], ht, radius=radii[scrnNo],
-                        GSPos=GSPos)
-                        #pupilSize=2*self.simConfig.pupilSize, GSPos=GSPos )
-        else:
-            phase1 = self.getMetaPupilPhase(self.scrns[scrnNo], ht,
-                        GSPos=GSPos)
-                        #pupilSize=2*self.simConfig.pupilSize, GSPos=GSPos)
-
-        self.EField[:] = numpy.exp(1j*phase1)
-        #Loop through remaining scrns in reverse order - update ht accordingly
-        for i in range(scrnNo)[::-1]:
-            #Get propagation distance for this layer
-            z = ht - self.atmosConfig.scrnHeights[i]
-            ht -= z
-            #Do ASP for last layer to next
-            self.EField[:] = angularSpectrum(
-                        self.EField, self.wfsConfig.wavelength,
-                        delta, delta, z )
-
-            # Get phase for this layer
-            if radii:
-                phase = self.getMetaPupilPhase(
-                            self.scrns[i], self.atmosConfig.scrnHeights[i],
-                            radius=radii[i], GSPos=GSPos)
-            else:
-                phase = self.getMetaPupilPhase(
-                            self.scrns[i], self.atmosConfig.scrnHeights[i],
-                            GSPos=GSPos)
-
-            #Add add phase from this layer
-            self.EField *= numpy.exp(1j*phase)
-
-        #If not already at ground, propagate the rest of the way.
-        if self.atmosConfig.scrnHeights[0]!=0:
-            self.EField[:] = angularSpectrum(
-                    self.EField, self.wfsConfig.wavelength,
-                    delta, delta, ht
-                    )
-######################################################
-
-=======
->>>>>>> 66fd44e9
     def zeroPhaseData(self):
         self.los.EField[:] = 0
         self.los.phase[:] = 0
@@ -591,15 +406,12 @@
             # If imat frame, dont want to make it off-axis
             if iMatFrame:
                 try:
-<<<<<<< HEAD
                     iMatPhase = aoSimLib.zoom_numba(
-                            self.scrns[0], (self.phaseSize,)*2, threads=self.simConfig.procs)
-                    self.wfsPhase[:] = iMatPhase
-                    self.EField[:] = numpy.exp(1j*iMatPhase)
-=======
-                    iMatPhase = aoSimLib.zoom(scrns, self.los.nOutPxls, order=1)
+                            self.los.scrns[0], (self.los.nOutPxls,)*2, threads=self.simConfig.procs)
+
+                    self.los.phase[:] = iMatPhase
                     self.los.EField[:] = numpy.exp(1j*iMatPhase*self.los.phs2Rad)
->>>>>>> 66fd44e9
+
                 except ValueError:
                     raise ValueError("If iMat Frame, scrn must be ``simSize``")
             else:
@@ -607,17 +419,10 @@
 
             self.uncorrectedPhase = self.los.phase.copy()/self.los.phs2Rad
             if numpy.any(correction):
-<<<<<<< HEAD
-                if correction.shape!=(self.phaseSize, self.phaseSize):
-                    correction = aoSimLib.zoom_numba(
-                        correction, (self.phaseSize,)*2, self.simConfig.procs)
-                self.wfsPhase -= correction
-                self.EField *= numpy.exp(-1j*correction)
-=======
                 correctionPhase = aoSimLib.zoom(
                         correction, self.los.nOutPxls, order=1)
                 self.los.EField *= numpy.exp(-1j*correctionPhase*self.los.phs2Rad)
->>>>>>> 66fd44e9
+
             self.calcFocalPlane()
 
         if read:
