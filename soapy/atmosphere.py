--- conflicted
+++ resolved
@@ -324,7 +324,6 @@
             dict : a dictionary containing the new set of phase screens
         """
         scrns = {}
-<<<<<<< HEAD
         args = []
     
         #If no MP pool, just make screen sequentialy. 
@@ -340,27 +339,8 @@
                             self.scrnStrengths[i], self.scrnSize, 
                             (self.pxlScale**(-1.)), self.atmosConfig.L0[i], 
                             0.01)
-=======
-        for i in xrange(self.scrnNo):
-            if subHarmonics:
-                scrns[i] = ft_sh_phase_screen(
-                        self.scrnStrengths[i], self.scrnSize,
-                        (self.pxlScale**(-1.)), L0, l0)
-            else:
-                scrns[i] = ft_phase_screen(
-                        self.scrnStrengths[i], self.scrnSize,
-                        (self.pxlScale**(-1.)), L0, l0)
-
-            # Turn to nm
-            scrns[i] *= (500./(2*numpy.pi))
-
-        # pool = Pool(2)
-        # args = []
-        # for i in xrange(self.scrnNo):
-        #     args.append((self.scrnStrengths[i], self.scrnSize,
-        #                 self.pxlScale**(-1.), L0, l0))
-
->>>>>>> bf970d97
+            # convert to nm
+            scrns[i] *= (500./(2*numpy.pi)) 
 
         #If there is a pool, use it
         else:
@@ -384,6 +364,9 @@
             for i in range(self.scrnNo):
                 scrns[i] = s[i]
 
+            # convert to mn
+            scrns[i] *= (500./(2*numpy.pi)) 
+
         return scrns
 
 
