--- conflicted
+++ resolved
@@ -536,7 +536,6 @@
 
     return numpy.flipud(numpy.rot90(interpArray.clip(array.min(), array.max())))
 
-<<<<<<< HEAD
 @numba.vectorize([numba.float32(numba.complex64),
             numba.float64(numba.complex128)])
 def absSquare(data):
@@ -554,7 +553,6 @@
                 for y in xrange(binSize):
                     newImg[i,j] += img[x+x1, y+y1]
 
-=======
 def padCropImg(img, newSize):
     """
     Pads or Crops a square image to a new square size
@@ -582,8 +580,7 @@
     else:
         newImg = numpy.zeros((newSize, newSize), dtype=img.dtype)
         newImg[coord: -coord, coord: -coord] = img
-        
->>>>>>> 66fd44e9
+
     return newImg
 
 
@@ -924,7 +921,6 @@
 
     return Zs
 
-
 ###########################################
 
 def aziAvg(data):
@@ -947,7 +943,6 @@
 
     return avg
 
-<<<<<<< HEAD
 def remapSubaps(wfsData, mask, xyOrder=1):
     """
     Remaps a 1-d vector of SH WFS back into a 2-d plane
@@ -983,7 +978,7 @@
                     n+=1
 
     return subaps2d
-=======
+
 def calcTiltCorrect(nPxls, wvl, telDiam):
     """
     Calculates the required tilt to add to avoid  the PSF being centred
@@ -1014,7 +1009,6 @@
 
     return tiltFix
 
->>>>>>> 66fd44e9
 
 def photonsPerMag(mag, mask, pxlScale, wvlBand, expTime):
     '''
