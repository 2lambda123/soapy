#Copyright Durham University and Andrew Reeves
#2014

# This file is part of pyAOS.

#     pyAOS is free software: you can redistribute it and/or modify
#     it under the terms of the GNU General Public License as published by
#     the Free Software Foundation, either version 3 of the License, or
#     (at your option) any later version.

#     pyAOS is distributed in the hope that it will be useful,
#     but WITHOUT ANY WARRANTY; without even the implied warranty of
#     MERCHANTABILITY or FITNESS FOR A PARTICULAR PURPOSE.  See the
#     GNU General Public License for more details.

#     You should have received a copy of the GNU General Public License
#     along with pyAOS.  If not, see <http://www.gnu.org/licenses/>.
'''
A module containing useful functions used throughout pyAOS

:Author:
    Andrew Reeves
'''

import numpy

from scipy.interpolate import interp2d,RectBivariateSpline
#a lookup dict for interp2d order (expressed as 'kind')
INTERP_KIND = {1: 'linear', 3:'cubic', 5:'quintic'}
import numba
from threading import Thread

from . import AOFFT

#xrange now just "range" in python3.
#Following code means fastest implementation used in 2 and 3
try:
    xrange
except NameError:
    xrange = range

<<<<<<< HEAD

def convolve(img1, img2, mode="pyfftw", fftw_FLAGS=("FFTW_MEASURE",),
                 threads=0):
=======
def convolve(
        img1, img2, mode="pyfftw", fftw_FLAGS=("FFTW_MEASURE",),
        threads=0):
>>>>>>> de23b3b1
    '''
    Convolves two, 2-dimensional arrays

    Uses the AOFFT library to do fast convolution of 2, 2-dimensional numpy ndarrays. The FFT mode, and some parameters can be set in the arguments.

    Parameters:
        img1 (ndarray): 1st array to be convolved
        img2 (ndarray): 2nd array to be convolved
        mode (string, optional): The fft mode used, defaults to fftw
        fftw_FLAGS (tuple, optional): flags for fftw, defaults to ("FFTW_MEASURE",)
        threads (int, optional): Number of threads used if mode is fftw

    Returns:
        ndarray : The convolved 2-dimensional array

    '''
    #Check arrays are same size
    if img1.shape!=img2.shape:
        raise ValueError("Arrays must have same dimensions")

    #Initialise FFT objects
    fFFT = AOFFT.FFT(img1.shape, axes=(0,1), mode=mode, dtype="complex64",
                direction="FORWARD", fftw_FLAGS=fftw_FLAGS, THREADS=threads)
    iFFT = AOFFT.FFT(img1.shape, axes=(0,1), mode=mode, dtype="complex64",
                  direction="BACKWARD", fftw_FLAGS=fftw_FLAGS, THREADS=threads)
    #backward FFT arrays
    iFFT.inputData[:] = img1
    iImg1 = iFFT().copy()
    iFFT.inputData[:] = img2
    iImg2 = iFFT()

    #Do convolution
    iImg1 *= iImg2

    #do forward FFT
    fFFT.inputData[:] = iImg1
    return numpy.fft.fftshift(fFFT().real)


def circle(radius, size, centre_offset=(0,0)):
    """
    Create a 2-dimensional array equal to 1 in a circle and 0 outside

    Parameters:
        radius (float): The radius in pixels of the circle
        size (int): The size of the the array for the circle
        centre_offset (tuple): The coords of the centre of the circle

    Returns:
        ndarray : The circle array
    """
    size = int(numpy.round(size))

    coords = numpy.linspace(-size/2.,size/2.,size)
    x,y = numpy.meshgrid(coords,coords)
    x-=centre_offset[0]
    y-=centre_offset[1]

    radius+=0.5

    mask = x*x + y*y <= radius*radius

    C = numpy.zeros((size, size))
    C[mask] = 1
    return C

def gaussian2d(size, width, amplitude=1., cent=None):
    '''
    Generates 2D gaussian distribution


    Args:
        size (tuple, float): Dimensions of Array to place gaussian
        width (tuple, float): Width of distribution.
                                Accepts tuple for x and y values.
        amplitude (float): Amplitude of guassian distribution
        cent (tuple): Centre of distribution on grid.
    '''

    try:
        xSize = size[0]
        ySize = size[1]
    except (TypeError, IndexError):
        xSize = ySize = size

    try:
        xWidth = float(width[0])
        yWidth = float(width[1])
    except (TypeError, IndexError):
        xWidth = yWidth = float(width)

    if not cent:
        xCent = size[0]/2.
        yCent = size[1]/2.
    else:
        xCent = cent[0]
        yCent = cent[1]

    X,Y = numpy.meshgrid(range(0, xSize), range(0, ySize))

    image = amplitude * numpy.exp(
            -(((xCent-X)/xWidth)**2 + ((yCent-Y)/yWidth)**2)/2)

    return image



#Interpolation
###############################################

def zoom(array, newSize, order=3):
    """
    A Class to zoom 2-dimensional arrays using interpolation

    Uses the scipy `Interp2d` interpolation routine to zoom into an array. Can cope with real of complex data.

    Parameters:
        array (ndarray): 2-dimensional array to zoom
        newSize (tuple): the new size of the required array
        order (int, optional): Order of interpolation to use. default is 3

    Returns:
        ndarray : zoom array of new size.
    """

    if order not in INTERP_KIND:
       raise ValueError("Order can either be 1, 3, or 5 only")

    try:
        xSize = newSize[0]
        ySize = newSize[1]

    except (IndexError, TypeError):
        xSize = ySize = newSize

    coordsX = numpy.linspace(0, array.shape[0]-1, xSize)
    coordsY = numpy.linspace(0, array.shape[1]-1, ySize)

    #If array is complex must do 2 interpolations
    if array.dtype==numpy.complex64 or array.dtype==numpy.complex128:

        realInterpObj = interp2d(   numpy.arange(array.shape[0]),
                numpy.arange(array.shape[1]), array.real, copy=False,
                kind=INTERP_KIND[order])
        imagInterpObj = interp2d(   numpy.arange(array.shape[0]),
                numpy.arange(array.shape[1]), array.imag, copy=False,
                kind=INTERP_KIND[order])
        return (realInterpObj(coordsY,coordsX)
                            + 1j*imagInterpObj(coordsY,coordsX))

    else:

        interpObj = interp2d(   numpy.arange(array.shape[0]),
                numpy.arange(array.shape[1]), array, copy=False,
                kind=INTERP_KIND[order])

        #return numpy.flipud(numpy.rot90(interpObj(coordsY,coordsX)))
        return interpObj(coordsY,coordsX)

def zoom_rbs(array, newSize, order=3):
    """
    A Class to zoom 2-dimensional arrays using RectBivariateSpline interpolation

    Uses the scipy ``RectBivariateSpline`` interpolation routine to zoom into an array. Can cope with real of complex data. May be slower than above ``zoom``, as RBS routine copies data.

    Parameters:
        array (ndarray): 2-dimensional array to zoom
        newSize (tuple): the new size of the required array
        order (int, optional): Order of interpolation to use. default is 3

    Returns:
        ndarray : zoom array of new size.
    """
    try:
        xSize = newSize[0]
        ySize = newSize[1]

    except IndexError:
        xSize = ySize = newSize

    coordsX = numpy.linspace(0, array.shape[0]-1, xSize)
    coordsY = numpy.linspace(0, array.shape[1]-1, ySize)

    #If array is complex must do 2 interpolations
    if array.dtype==numpy.complex64 or array.dtype==numpy.complex128:
        realInterpObj = RectBivariateSpline(
                numpy.arange(array.shape[0]), numpy.arange(array.shape[1]),
                array.real, kx=order, ky=order)
        imagInterpObj = RectBivariateSpline(
                numpy.arange(array.shape[0]), numpy.arange(array.shape[1]),
                array.imag, kx=order, ky=order)

        return (realInterpObj(coordsY,coordsX)
                            + 1j*imagInterpObj(coordsY,coordsX))

    else:

        interpObj = RectBivariateSpline(   numpy.arange(array.shape[0]),
                numpy.arange(array.shape[1]), array, kx=order, ky=order)


        return interpObj(coordsY,coordsX)


def interp1d_numpy(array, coords):
    """
    A Numpy only inplementation array of 1d interpolation

    Parameters:
        array (ndarray): The 1d array to be interpolated
        coords (ndarray): An array of coords to return values

    Returns:
        ndarray: The interpolated array
    """
    intCoords = coords.astype("int")
    arrayInt = array[intCoords]
    arrayInt1 = array[(intCoords+1).clip(0,array.shape[0]-1)]
    grad = arrayInt1 - arrayInt

    rem = coords - intCoords

    interpArray = arrayInt + grad*rem

    return interpArray



def zoom_numba(data, zoomArray, threads=None):
    """
    A function which deals with threaded numba interpolation.

    Parameters:
        array (ndarray): The 2-D array to interpolate
        xCoords (ndarray): A 1-D array of x-coordinates
        yCoords (ndarray): A 2-D array of y-coordinates
        interpArray (ndarray): The array to place the calculation
        threads (int): Number of threads to use for calculation

    Returns:
        interpArray (ndarray): A pointer to the calculated ``interpArray''
    """

    if threads!=1 and threads!=None:

        nx = zoomArray.shape[0]

        Ts = []
        for t in range(threads):
            Ts.append(Thread(target=zoom_numbaThread,
                args = (
                    data,
                    numpy.array([int(t*nx/threads), int((t+1)*nx/threads)]),
                    zoomArray)
                ))
            Ts[t].start()

        for T in Ts:
            T.join()

    else:
        zoom_numba1(data, zoomArray)

    return zoomArray

@numba.jit(nopython=True, nogil=True)
def zoom_numbaThread(data,  chunkIndices, zoomArray):
    """
    2-D zoom interpolation using purely python - fast if compiled with numba.
    Both the array to zoom and the output array are required as arguments, the
    zoom level is calculated from the size of the new array.

    Parameters:
        array (ndarray): The 2-D array to zoom
        zoomArray (ndarray): The array to place the calculation

    Returns:
        interpArray (ndarray): A pointer to the calculated ``zoomArray''
    """

    for i in xrange(chunkIndices[0], chunkIndices[1]):
        x = i*numba.float32(data.shape[0]-1)/(zoomArray.shape[0]-0.99999999)
        x1 = numba.int32(x)
        for j in xrange(zoomArray.shape[1]):
            y = j*numba.float32(data.shape[1]-1)/(zoomArray.shape[1]-0.99999999)
            y1 = numba.int32(y)

            xGrad1 = data[x1+1, y1] - data[x1, y1]
            a1 = data[x1, y1] + xGrad1*(x-x1)

            xGrad2 = data[x1+1, y1+1] - data[x1, y1+1]
            a2 = data[x1, y1+1] + xGrad2*(x-x1)

            yGrad = a2 - a1
            zoomArray[i,j] = a1 + yGrad*(y-y1)


    return zoomArray
    
@numba.jit(nopython=True)
def zoom_numba1(data, zoomArray):
    """
    2-D zoom interpolation using purely python - fast if compiled with numba.
    Both the array to zoom and the output array are required as arguments, the
    zoom level is calculated from the size of the new array.

    Parameters:
        array (ndarray): The 2-D array to zoom
        zoomArray (ndarray): The array to place the calculation

    Returns:
        interpArray (ndarray): A pointer to the calculated ``zoomArray''
    """

    for i in xrange(numba.int32(zoomArray.shape[0])):
        x = i*numba.float32(data.shape[0]-1)/(zoomArray.shape[0]-0.99999999)
        x1 = numba.int32(x)
        for j in xrange(zoomArray.shape[1]):
            y = j*numba.float32(data.shape[1]-1)/(zoomArray.shape[1]-0.99999999)
            y1 = numba.int32(y)

            xGrad1 = data[x1+1, y1] - data[x1, y1]
            a1 = data[x1, y1] + xGrad1*(x-x1)

            xGrad2 = data[x1+1, y1+1] - data[x1, y1+1]
            a2 = data[x1, y1+1] + xGrad2*(x-x1)

            yGrad = a2 - a1
            zoomArray[i,j] = a1 + yGrad*(y-y1)


    return zoomArray

def linterp2d_numba(data, xCoords, yCoords, interpArray, threads=None):
    """
    A function which deals with threaded numba interpolation.

    Parameters:
        array (ndarray): The 2-D array to interpolate
        xCoords (ndarray): A 1-D array of x-coordinates
        yCoords (ndarray): A 2-D array of y-coordinates
        interpArray (ndarray): The array to place the calculation
        threads (int): Number of threads to use for calculation

    Returns:
        interpArray (ndarray): A pointer to the calculated ``interpArray''
    """

    if threads!=1 and threads!=None:

        nx = xCoords.shape[0]

        Ts = []
        for t in range(threads):
            Ts.append(Thread(target=linterp2d_thread,
                args = (
                    data, xCoords, yCoords,
                    numpy.array([int(t*nx/threads), int((t+1)*nx/threads)]),
                    interpArray)
                ))
            Ts[t].start()

        for T in Ts:
            T.join()

    else:
        linterp2d(data, xCoords, yCoords, interpArray)

    return interpArray

@numba.jit(nopython=True, nogil=True)
def linterp2d_thread(data, xCoords, yCoords, chunkIndices, interpArray):
    """
    2-D interpolation using purely python - fast if compiled with numba
    This version also accepts a parameter specifying how much of the array
    to operate on. This is useful for multi-threading applications.

    Parameters:
        array (ndarray): The 2-D array to interpolate
        xCoords (ndarray): A 1-D array of x-coordinates
        yCoords (ndarray): A 2-D array of y-coordinates
        chunkIndices (ndarray): A 2 element array, with (start Index, stop Index) to work on for the x-dimension.
        interpArray (ndarray): The array to place the calculation

    Returns:
        interpArray (ndarray): A pointer to the calculated ``interpArray''
    """


    if xCoords[-1] == data.shape[0]-1:
        xCoords[-1] -= 1e-6
    if yCoords[-1] == data.shape[1]-1:
        yCoords[-1] -= 1e-6

    jRange = xrange(yCoords.shape[0])
    for i in xrange(chunkIndices[0],chunkIndices[1]):
        x = xCoords[i]
        x1 = numba.int32(x)
        for j in jRange:
            y = yCoords[j]
            y1 = numba.int32(y)

            xGrad1 = data[x1+1, y1] - data[x1, y1]
            a1 = data[x1, y1] + xGrad1*(x-x1)

            xGrad2 = data[x1+1, y1+1] - data[x1, y1+1]
            a2 = data[x1, y1+1] + xGrad2*(x-x1)

            yGrad = a2 - a1
            interpArray[i,j] = a1 + yGrad*(y-y1)

    return interpArray


@numba.jit(nopython=True)
def linterp2d(data, xCoords, yCoords, interpArray):
    """
    2-D interpolation using purely python - fast if compiled with numba

    Parameters:
        array (ndarray): The 2-D array to interpolate
        xCoords (ndarray): A 1-D array of x-coordinates
        yCoords (ndarray): A 2-D array of y-coordinates
        interpArray (ndarray): The array to place the calculation

    Returns:
        interpArray (ndarray): A pointer to the calculated ``interpArray''
    """


    if xCoords[-1] == data.shape[0]-1:
        xCoords[-1] -= 1e-6
    if yCoords[-1] == data.shape[1]-1:
        yCoords[-1] -= 1e-6

    jRange = xrange(yCoords.shape[0])
    for i in xrange(xCoords.shape[0]):
        x = xCoords[i]
        x1 = numba.int32(x)
        for j in jRange:

            y = yCoords[j]
            y1 = numba.int32(y)

            xGrad1 = data[x1+1, y1] - data[x1, y1]
            a1 = data[x1, y1] + xGrad1*(x-x1)

            xGrad2 = data[x1+1, y1+1] - data[x1, y1+1]
            a2 = data[x1, y1+1] + xGrad2*(x-x1)

            yGrad = a2 - a1
            interpArray[i,j] = a1 + yGrad*(y-y1)
    return interpArray



def interp2d_numpy(array, xCoords, yCoords, interpArray=None):
    """
    A Numpy only inplementation array of 2d linear interpolation

    Parameters:
        array (ndarray): The 2d array to be interpolated
        xCoords (ndarray): An array of coords to return values
        yCoords (ndarray): An array of coords to return values
        interpArray (ndarray, optional): The array to plane the interpolated data

    Returns:
        ndarray: The interpolated array
    """

    #xCoords, yCoords = numpy.meshgrid(yCoords, xCoords)


    xIntCoords = xCoords.astype("int")
    yIntCoords = yCoords.astype("int")

    arrayInt = array[xIntCoords, yIntCoords]

    xGrad = array[
            (xIntCoords+1).clip(0, array.shape[0]-1), yIntCoords] - arrayInt

    yGrad = array[
            xIntCoords, (yIntCoords+1).clip(0, array.shape[1]-1)] - arrayInt

    if numpy.any(interpArray):
        interpArray[:] = (arrayInt + xGrad*(xCoords-xIntCoords)
                            + yGrad*(yCoords-yIntCoords))
    else:
        interpArray = (arrayInt + xGrad*(xCoords-xIntCoords)
                            + yGrad*(yCoords-yIntCoords))

    return numpy.flipud(numpy.rot90(interpArray.clip(array.min(), array.max())))

@numba.vectorize([numba.float32(numba.complex64),
            numba.float64(numba.complex128)])
def absSquare(data):
        return (data.real**2 + data.imag**2)

@numba.jit(nopython=True)
def binImg_numba(img, binSize, newImg):

    for i in xrange(newImg.shape[0]):
        x1 = i*binSize
        for j in xrange(newImg.shape[1]):
            y1 = j*binSize
            newImg[i,j] = 0
            for x in xrange(binSize):
                for y in xrange(binSize):
                    newImg[i,j] += img[x+x1, y+y1]

    return newImg


#######################
#WFS Functions
######################
@numba.jit(nopython=True)
def chopImage(image, imageStack,  subImgCoords, subImgSize):

    for i in xrange(subImgCoords.shape[0]):
        x = numba.int32(round(subImgCoords[i, 0]))
        y = numba.int32(round(subImgCoords[i, 1]))

        imageStack[i] = image[x:x+subImgSize, y:y+subImgSize]

    return imageStack




def findActiveSubaps(subaps, mask, threshold, returnFill=False):
    '''
    Finds the subapertures which are "seen" be through the
    pupil function. Returns the coords of those subaps

    Parameters:
        subaps (int): The number of subaps in x (assumes square)
        mask (ndarray): A pupil mask, where is transparent when 1, and opaque when 0
        threshold (float): The mean value across a subap to make it "active"
        returnFill (optional, bool): Return an array of fill-factors

    Returns:
        ndarray: An array of active subap coords
    '''

    subapCoords = []
    xSpacing = mask.shape[0]/float(subaps)
    ySpacing = mask.shape[1]/float(subaps)

    if returnFill:
        fills = []

    for x in range(subaps):
        for y in range(subaps):
            subap = mask[
                    numpy.round(x*xSpacing): numpy.round((x+1)*xSpacing),
                    numpy.round(y*ySpacing): numpy.round((y+1)*ySpacing)
                    ]

            if subap.mean() >= threshold:
                subapCoords.append( [x*xSpacing, y*ySpacing])
                if returnFill:
                    fills.append(subap.mean())

    subapCoords = numpy.array( subapCoords )

    if returnFill:
        return subapCoords, numpy.array(fills)
    else:
        return subapCoords

def computeFillFactor(mask, subapPos, subapSpacing):

    fills = numpy.zeros(len(subapPos))
    for i, (x, y) in enumerate(subapPos):
        fills[i] = mask[x:x+subapSpacing, y:y+subapSpacing].mean()

    return fills


def binImgs(data, n):
    '''
    Bins one or more images down by the given factor
    bins. n must be a factor of data.shape, who knows what happens
    otherwise......
    '''
    shape = numpy.array( data.shape )

    n = int(numpy.round(n))

    if len(data.shape)==2:
        shape[-1]/=n
        binnedImgTmp = numpy.zeros( shape, dtype=data.dtype )
        for i in range(n):
            binnedImgTmp += data[:,i::n]
        shape[-2]/=n
        binnedImg = numpy.zeros( shape, dtype=data.dtype )
        for i in range(n):
            binnedImg += binnedImgTmp[i::n,:]

        return binnedImg
    else:
        shape[-1]/=n
        binnedImgTmp = numpy.zeros ( shape, dtype=data.dtype )
        for i in range(n):
            binnedImgTmp += data[...,i::n]

        shape[-2] /= n
        binnedImg = numpy.zeros( shape, dtype=data.dtype )
        for i in range(n):
            binnedImg += binnedImgTmp[...,i::n,:]

        return binnedImg

def centreOfGravity(img, threshold_frac=0, **kwargs):
    '''
    Centroids an image, or an array of images.
    Centroids over the last 2 dimensions.
    Sets all values under "threshold_frac*max_value" to zero before centroiding
    '''
    if threshold_frac!=0:
        if len(img.shape)==2:
            img = numpy.where(img>threshold_frac*img.max(), img, 0 )
        else:
            img_temp = (img.T - threshold_frac*img.max(-1).max(-1)).T
            zero_coords = numpy.where(img_temp<0)
            img[zero_coords] = 0

    if len(img.shape)==2:
        y_cent,x_cent = numpy.indices(img.shape)
        y_centroid = (y_cent*img).sum()/img.sum()
        x_centroid = (x_cent*img).sum()/img.sum()

    else:
        y_cent, x_cent = numpy.indices((img.shape[-2],img.shape[-1]))
        y_centroid = (y_cent*img).sum(-1).sum(-1)/img.sum(-1).sum(-1)
        x_centroid = (x_cent*img).sum(-1).sum(-1)/img.sum(-1).sum(-1)

    y_centroid+=0.5
    x_centroid+=0.5

    return numpy.array([y_centroid,x_centroid])

def brtPxlCentroid(img, nPxls, **kwargs):
    """
    Centroids using brightest Pixel Algorithm
    (A. G. Basden et al,  MNRAS, 2011)

    Finds the nPxlsth brightest pixel, subtracts that value from frame,
    sets anything below 0 to 0, and finally takes centroid.

    Parameters:
        img (ndarray): 2d or greater rank array of imgs to centroid
        threshold (float): Percentage of pixels to use for centroid
    """

    if len(img.shape)==2:
        pxlValue = numpy.sort(img.flatten())[-nPxls]
        img-=pxlValue
        img.clip(0, img.max())

    elif len(img.shape)==3:
        pxlValues = numpy.sort(
                        img.reshape(img.shape[0], img.shape[-1]*img.shape[-2])
                        )[:,-nPxls]
        img[:]  = (img.T - pxlValues).T
        img.clip(0, img.max(), out=img)

    return simpleCentroid(img)

def corrConvolve(x, y):
    '''
    2D convolution using FFT, use to generate cross-correlations.

    Args:
        x (array): subap image
        y (array): reference image
    Returns:
        ndarray: cross-correlation of x and y
    '''

    fr = numpy.fft.fft2(x)
    fr2 = numpy.fft.fft2(y[::-1, ::-1])
    m, n = fr.shape

    cc = (numpy.fft.ifft2(fr*fr2)).real
    cc = numpy.roll(cc, -m/2+1, axis=0)
    cc = numpy.roll(cc, -n/2+1, axis=1)

    return cc

def correlationCentriod(im, threshold_fac, ref):
    '''
    Correlation Centroider, currently only works for 3d im shape.
    Performs a simple thresholded COM on the correlation.

    Args:
        im: subap images (t, y, x)
        threshold_fac: threshold for COM (0=all pixels, 1=brightest pixel)
        ref: reference image (t, y, x)
    Returns:
        ndarray: centroids of im, given as x, y
    '''

    nt, ny, nx = im.shape

    cents = numpy.zeros((2, nt))

    for frame in range(nt):
        # Correlate frame with reference image
        corr = corrConvolve(im[frame], ref[frame])

        # Find brightest pixel.
        index_y, index_x = numpy.unravel_index(corr.argmax(),
                                               corr.shape)

        # Apply threshold
        corr -= corr.min()
        mx = corr.max()
        bg = threshold_fac*mx
        corr = numpy.clip(corr, bg, mx) - bg

        # Centroid
        s_y, s_x = corr.shape
        XRAMP = numpy.arange(s_x)
        YRAMP = numpy.arange(s_y)
        XRAMP.shape = (1, s_x)
        YRAMP.shape = (s_y,  1)

        si = corr.sum()
        if si == 0:
            si = 1
        cx = (corr * XRAMP).sum() / si
        cy = (corr * YRAMP).sum() / si

        cents[:, frame] = cx, cy

    return cents

def quadCell(img, **kwargs):

    xSum = img.sum(-2)
    ySum = img.sum(-1)

    xCent = xSum[...,1] - xSum[...,0]
    yCent = ySum[...,1] - ySum[...,0]

    return numpy.array([xCent, yCent])

def zernike(j, N):
    """
     Creates the Zernike polynomial with mode index j,
     where j = 1 corresponds to piston.

     Args:
        j (int): The noll j number of the zernike mode
        N (int): The diameter of the zernike more in pixels
     Returns:
        ndarray: The Zernike mode
     """
    n,m = zernIndex(j);

    coords = numpy.linspace(-1,1,N)
    X,Y = numpy.meshgrid(coords,coords)
    R = numpy.sqrt(X**2 + Y**2)
    theta = numpy.arctan2(Y,X)

    if m==0:
        Z = numpy.sqrt(n+1)*zernikeRadialFunc(n,0,R);
    else:
        if j%2==0: # j is even
                Z = numpy.sqrt(2*(n+1))*zernikeRadialFunc(n,m,R) * numpy.cos(m*theta)
        else:   #i is odd
                Z = numpy.sqrt(2*(n+1))*zernikeRadialFunc(n,m,R) * numpy.sin(m*theta)


    return Z*circle(N/2., N)



def zernikeRadialFunc(n, m, r):
    """
    Fucntion to calculate the Zernike radial function
    """

    R = numpy.zeros(r.shape)
    for i in xrange(0,int((n-m)/2)+1):

        R += r**(n-2*i) * (((-1)**(i))*numpy.math.factorial(n-i)) / ( numpy.math.factorial(i) * numpy.math.factorial(0.5*(n+m)-i) * numpy.math.factorial(0.5*(n-m)-i) )

    return R



def zernIndex(j,sign=0):
    """
    returns the [n,m] list giving the radial order n and azimutal order
    of the zernike polynomial of index j
    if sign is set, will also return a 1 for cos, -1 for sine or 0 when m==0.
    """
    n = int((-1.+numpy.sqrt(8*(j-1)+1))/2.)
    p = (j-(n*(n+1))/2.)
    k = n%2
    m = int((p+k)/2.)*2 - k
    if sign==0:
        return [n,m]
    else:#determine whether is sine or cos term.
        if m!=0:
            if j%2==0:
                s=1
            else:
                s=-1

        else:
            s=0
        return [n,m,s]



def zernikeArray(J, N):
    """
    Creates an array of Zernike Polynomials

    Parameters:
        maxJ (int or list): Max Zernike polynomial to create, or list of zernikes J indices to create
        N (int): size of created arrays

    Returns:
        ndarray: array of Zerkike Polynomials
    """
    #If list, make those Zernikes
    try:
        nJ = len(J)
        Zs = numpy.empty((nJ, N, N))
        for i in xrange(nJ):
            Zs[i] = zernike(J[i], N)

    #Else, cast to int and create up to that number
    except TypeError:

        maxJ = int(numpy.round(J))
        N = int(numpy.round(N))

        Zs = numpy.empty((maxJ, N, N))

        for j in xrange(1,maxJ+1):
            Zs[j-1] = zernike(j, N)

    return Zs


###########################################

def aziAvg(data):
    """
    Measures the azimuthal average of a 2d array

    Parameters:

        data (ndarray): A 2-d array of data

    Returns:
        ndarray: A 1-d vector of the azimuthal average
    """

    size = data.shape[0]
    avg = numpy.empty(size/2, dtype="float")
    for i in range(size/2):
        ring = circle(i+1, size) - circle(i, size)
        avg[i] = (ring*data).sum()/(ring.sum())

    return avg

def remapSubaps(wfsData, mask, xyOrder=1):
    """
    Remaps a 1-d vector of SH WFS back into a 2-d plane

    Parameters:
        wfsData (ndarray): The data to remap, must be multiple frames of data
        mask (ndarray): A 2d mask, of size (nSubaps,nSubaps). Equals 1 where a subap is active, 0 otherwise
        xyOrder (int, optional): Are slopes ordered mode 1, xxx..., yyy..., or mode 2, xyxyxy....?

    Returns:
        ndarray: 2, 2-d arrays for each frame of wfs data.
    """


    nSubaps = mask.shape[0]
    totalSubaps = mask.sum()
    nIters = wfsData.shape[0]
    subaps2d = numpy.zeros((nIters, 2, nSubaps, nSubaps))


    for i in range(nIters):
        n=0
        for x in range(nSubaps):
            for y in range(nSubaps):

                if mask[x,y] == 1:
                    if xyOrder==1:
                        subaps2d[i, 0, x, y] = wfsData[i, n]
                        subaps2d[i, 1, x, y] = wfsData[i,n+totalSubaps/2]
                    else:
                        subaps2d[i, 0, x, y] = wfsData[i, 2*n]
                        subaps2d[i, 1, x, y] = wfsData[i, 2*n+1]
                    n+=1

    return subaps2d

def photonsPerMag(mag, mask, pxlScale, wvlBand, expTime):
    '''
    Calculates the photon flux for a given aperture, star magnitude and wavelength band

    Parameters:
        mag (float): Star apparent magnitude
        mask (ndarray): 2-d pupil mask array, 1 is transparent, 0 opaque
        pxlScale (float): size in metres of each pixel in mask
        wvlBand (float): length of wavelength band in nanometres
        expTime (float): Exposure time in seconds

    Returns:
        float: number of photons
    '''

    #Area defined in cm, so turn m to cm
    area = mask.sum() * pxlScale**2 * 100**2

    photonPerSecPerAreaPerWvl = 1000 * (10**(-float(mag)/2.5))

    #Wvl defined in Angstroms
    photonPerSecPerArea = photonPerSecPerAreaPerWvl * wvlBand*10

    photonPerSec = photonPerSecPerArea * area

    photons = photonPerSec * expTime

    return photons


#######################
#Control Functions
######################


class DelayBuffer(list):
    '''
    A delay buffer.

    Each time delay() is called on the buffer, the input value is stored.
    If the buffer is larger than count, the oldest value is removed and returned.
    If the buffer is not yet full, a zero of similar shape as the last input
    is returned.
    '''

    def delay(self, value, count):
        self.append(value)
        if len(self) <= count:
            result = value*0.0
        else:
            for _ in range(len(self)-count):
                result = self.pop(0)
        return result<|MERGE_RESOLUTION|>--- conflicted
+++ resolved
@@ -39,15 +39,10 @@
 except NameError:
     xrange = range
 
-<<<<<<< HEAD
-
-def convolve(img1, img2, mode="pyfftw", fftw_FLAGS=("FFTW_MEASURE",),
-                 threads=0):
-=======
 def convolve(
         img1, img2, mode="pyfftw", fftw_FLAGS=("FFTW_MEASURE",),
         threads=0):
->>>>>>> de23b3b1
+
     '''
     Convolves two, 2-dimensional arrays
 
@@ -346,7 +341,7 @@
 
 
     return zoomArray
-    
+
 @numba.jit(nopython=True)
 def zoom_numba1(data, zoomArray):
     """
