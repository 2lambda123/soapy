#Copyright Durham University and Andrew Reeves
#2014

# This file is part of pyAOS.

#     pyAOS is free software: you can redistribute it and/or modify
#     it under the terms of the GNU General Public License as published by
#     the Free Software Foundation, either version 3 of the License, or
#     (at your option) any later version.

#     pyAOS is distributed in the hope that it will be useful,
#     but WITHOUT ANY WARRANTY; without even the implied warranty of
#     MERCHANTABILITY or FITNESS FOR A PARTICULAR PURPOSE.  See the
#     GNU General Public License for more details.

#     You should have received a copy of the GNU General Public License
#     along with pyAOS.  If not, see <http://www.gnu.org/licenses/>.
'''
A module containing useful functions used throughout pyAOS

:Author:
    Andrew Reeves
'''

import numpy

from scipy.interpolate import interp2d,RectBivariateSpline
#a lookup dict for interp2d order (expressed as 'kind')
INTERP_KIND = {1: 'linear', 3:'cubic', 5:'quintic'}

from . import AOFFT

#xrange now just "range" in python3.
#Following code means fastest implementation used in 2 and 3
try:
    xrange
except NameError:
    xrange = range

def convolve(img1, img2, mode="pyfftw", fftw_FLAGS=("FFTW_MEASURE",),
                 threads=0):
    '''
    Convolves two, 2-dimensional arrays

    Uses the AOFFT library to do fast convolution of 2, 2-dimensional numpy ndarrays. The FFT mode, and some parameters can be set in the arguments.

    Parameters:
        img1 (ndarray): 1st array to be convolved
        img2 (ndarray): 2nd array to be convolved
        mode (string, optional): The fft mode used, defaults to fftw
        fftw_FLAGS (tuple, optional): flags for fftw, defaults to ("FFTW_MEASURE",)
        threads (int, optional): Number of threads used if mode is fftw

    Returns:
        ndarray : The convolved 2-dimensional array

    '''
    #Check arrays are same size
    if img1.shape!=img2.shape:
        raise ValueError("Arrays must have same dimensions")

    #Initialise FFT objects
    fFFT = AOFFT.FFT(img1.shape, axes=(0,1), mode=mode, dtype="complex64",
                direction="FORWARD", fftw_FLAGS=fftw_FLAGS, THREADS=threads)
    iFFT = AOFFT.FFT(img1.shape, axes=(0,1), mode=mode, dtype="complex64",
                  direction="BACKWARD", fftw_FLAGS=fftw_FLAGS, THREADS=threads)
    #backward FFT arrays
    iFFT.inputData[:] = img1
    iImg1 = iFFT().copy()
    iFFT.inputData[:] = img2
    iImg2 = iFFT()

    #Do convolution
    iImg1 *= iImg2

    #do forward FFT
    fFFT.inputData[:] = iImg1
    return numpy.fft.fftshift(fFFT().real)


def circle(radius, size, centre_offset=(0,0)):
    """
    Create a 2-dimensional array equal to 1 in a circle and 0 outside

    Parameters:
        radius (float): The radius in pixels of the circle
        size (int): The size of the the array for the circle
        centre_offset (tuple): The coords of the centre of the circle

    Returns:
        ndarray : The circle array
    """
    size = int(numpy.round(size))

    coords = numpy.linspace(-size/2.,size/2.,size)
    x,y = numpy.meshgrid(coords,coords)
    x-=centre_offset[0]
    y-=centre_offset[1]

    radius+=0.5

    mask = x*x + y*y <= radius*radius

    C = numpy.zeros((size, size))
    C[mask] = 1
    return C

def gaussian2d(size, width, amplitude=1., cent=None):
    '''
    Generates 2D gaussian distribution


    Args:
        size (tuple, float): Dimensions of Array to place gaussian
        width (tuple, float): Width of distribution.
                                Accepts tuple for x and y values.
        amplitude (float): Amplitude of guassian distribution
        cent (tuple): Centre of distribution on grid.
    '''

    try:
        xSize = size[0]
        ySize = size[1]
    except (TypeError, IndexError):
        xSize = ySize = size

    try:
        xWidth = float(width[0])
        yWidth = float(width[1])
    except (TypeError, IndexError):
        xWidth = yWidth = float(width)

    if not cent:
        xCent = size[0]/2.
        yCent = size[1]/2.
    else:
        xCent = cent[0]
        yCent = cent[1]

    X,Y = numpy.meshgrid(range(0, xSize), range(0, ySize))

    image = amplitude * numpy.exp(
            -(((xCent-X)/xWidth)**2 + ((yCent-Y)/yWidth)**2)/2)

    return image



#Interpolation
###############################################

def zoom(array, newSize, order=3):
    """
    A Class to zoom 2-dimensional arrays using interpolation

    Uses the scipy `Interp2d` interpolation routine to zoom into an array. Can cope with real of complex data.

    Parameters:
        array (ndarray): 2-dimensional array to zoom
        newSize (tuple): the new size of the required array
        order (int, optional): Order of interpolation to use. default is 3

    Returns:
        ndarray : zoom array of new size.
    """

    if order not in INTERP_KIND:
       raise ValueError("Order can either be 1, 3, or 5 only")

    try:
        xSize = newSize[0]
        ySize = newSize[1]

    except (IndexError, TypeError):
        xSize = ySize = newSize

    coordsX = numpy.linspace(0, array.shape[0]-1, xSize)
    coordsY = numpy.linspace(0, array.shape[1]-1, ySize)

    #If array is complex must do 2 interpolations
    if array.dtype==numpy.complex64 or array.dtype==numpy.complex128:

        realInterpObj = interp2d(   numpy.arange(array.shape[0]),
                numpy.arange(array.shape[1]), array.real, copy=False,
                kind=INTERP_KIND[order])
        imagInterpObj = interp2d(   numpy.arange(array.shape[0]),
                numpy.arange(array.shape[1]), array.imag, copy=False,
                kind=INTERP_KIND[order])
        return (realInterpObj(coordsY,coordsX)
                            + 1j*imagInterpObj(coordsY,coordsX))



    else:

        interpObj = interp2d(   numpy.arange(array.shape[0]),
                numpy.arange(array.shape[1]), array, copy=False,
                kind=INTERP_KIND[order])

        #return numpy.flipud(numpy.rot90(interpObj(coordsY,coordsX)))
        return interpObj(coordsY,coordsX)

def zoom_rbs(array, newSize, order=3):
    """
    A Class to zoom 2-dimensional arrays using RectBivariateSpline interpolation

    Uses the scipy ``RectBivariateSpline`` interpolation routine to zoom into an array. Can cope with real of complex data. May be slower than above ``zoom``, as RBS routine copies data.

    Parameters:
        array (ndarray): 2-dimensional array to zoom
        newSize (tuple): the new size of the required array
        order (int, optional): Order of interpolation to use. default is 3

    Returns:
        ndarray : zoom array of new size.
    """
    try:
        xSize = newSize[0]
        ySize = newSize[1]

    except IndexError:
        xSize = ySize = newSize

    coordsX = numpy.linspace(0, array.shape[0]-1, xSize)
    coordsY = numpy.linspace(0, array.shape[1]-1, ySize)

    #If array is complex must do 2 interpolations
    if array.dtype==numpy.complex64 or array.dtype==numpy.complex128:
        realInterpObj = RectBivariateSpline(
                numpy.arange(array.shape[0]), numpy.arange(array.shape[1]),
                array.real, kx=order, ky=order)
        imagInterpObj = RectBivariateSpline(
                numpy.arange(array.shape[0]), numpy.arange(array.shape[1]),
                array.imag, kx=order, ky=order)

        return (realInterpObj(coordsY,coordsX)
                            + 1j*imagInterpObj(coordsY,coordsX))

    else:

        interpObj = RectBivariateSpline(   numpy.arange(array.shape[0]),
                numpy.arange(array.shape[1]), array, kx=order, ky=order)


        return interpObj(coordsY,coordsX)


def interp1d_numpy(array, coords):
    """
    A Numpy only inplementation array of 1d interpolation

    Parameters:
        array (ndarray): The 1d array to be interpolated
        coords (ndarray): An array of coords to return values

    Returns:
        ndarray: The interpolated array
    """
    intCoords = coords.astype("int")
    arrayInt = array[intCoords]
    arrayInt1 = array[(intCoords+1).clip(0,array.shape[0]-1)]
    grad = arrayInt1 - arrayInt

    rem = coords - intCoords

    interpArray = arrayInt + grad*rem

    return interpArray


def interp2d_numpy(array, xCoords, yCoords, interpArray=None):
    """
    A Numpy only inplementation array of 2d linear interpolation

    Parameters:
        array (ndarray): The 2d array to be interpolated
        xCoords (ndarray): An array of coords to return values
        yCoords (ndarray): An array of coords to return values
        interpArray (ndarray, optional): The array to plane the interpolated data

    Returns:
        ndarray: The interpolated array
    """

    #xCoords, yCoords = numpy.meshgrid(yCoords, xCoords)


    xIntCoords = xCoords.astype("int")
    yIntCoords = yCoords.astype("int")

    arrayInt = array[xIntCoords, yIntCoords]

    xGrad = array[
            (xIntCoords+1).clip(0, array.shape[0]-1), yIntCoords] - arrayInt

    yGrad = array[
            xIntCoords, (yIntCoords+1).clip(0, array.shape[1]-1)] - arrayInt

    if numpy.any(interpArray):
        interpArray[:] = (arrayInt + xGrad*(xCoords-xIntCoords)
                            + yGrad*(yCoords-yIntCoords))
    else:
        interpArray = (arrayInt + xGrad*(xCoords-xIntCoords)
                            + yGrad*(yCoords-yIntCoords))

    return numpy.flipud(numpy.rot90(interpArray.clip(array.min(), array.max())))


#######################
#WFS Functions
######################

def findActiveSubaps(subaps, mask, threshold, returnFill=False):
    '''
    Finds the subapertures which are "seen" be through the
    pupil function. Returns the coords of those subaps

    Parameters:
        subaps (int): The number of subaps in x (assumes square)
        mask (ndarray): A pupil mask, where is transparent when 1, and opaque when 0
        threshold (float): The mean value across a subap to make it "active"
        returnFill (optional, bool): Return an array of fill-factors

    Returns:
        ndarray: An array of active subap coords
    '''

    subapCoords = []
    xSpacing = mask.shape[0]/float(subaps)
    ySpacing = mask.shape[1]/float(subaps)

    if returnFill:
        fills = []

    for x in range(subaps):
        for y in range(subaps):
            subap = mask[
                    numpy.round(x*xSpacing): numpy.round((x+1)*xSpacing),
                    numpy.round(y*ySpacing): numpy.round((y+1)*ySpacing)
                    ]

            if subap.mean() >= threshold:
                subapCoords.append( [x*xSpacing, y*ySpacing])
                if returnFill:
                    fills.append(subap.mean())

    subapCoords = numpy.array( subapCoords )

    if returnFill:
        return subapCoords, numpy.array(fills)
    else:
        return subapCoords

def binImgs(data, n):
    '''
    Bins one or more images down by the given factor
    bins. n must be a factor of data.shape, who knows what happens
    otherwise......
    '''
    shape = numpy.array( data.shape )

    n = int(numpy.round(n))

    if len(data.shape)==2:
        shape[-1]/=n
        binnedImgTmp = numpy.zeros( shape, dtype=data.dtype )
        for i in range(n):
            binnedImgTmp += data[:,i::n]
        shape[-2]/=n
        binnedImg = numpy.zeros( shape, dtype=data.dtype )
        for i in range(n):
            binnedImg += binnedImgTmp[i::n,:]

        return binnedImg
    else:
        shape[-1]/=n
        binnedImgTmp = numpy.zeros ( shape, dtype=data.dtype )
        for i in range(n):
            binnedImgTmp += data[...,i::n]

        shape[-2] /= n
        binnedImg = numpy.zeros( shape, dtype=data.dtype )
        for i in range(n):
            binnedImg += binnedImgTmp[...,i::n,:]

        return binnedImg

def simpleCentroid(img, threshold_frac=0, **kwargs):
    '''
    Centroids an image, or an array of images.
    Centroids over the last 2 dimensions.
    Sets all values under "threshold_frac*max_value" to zero before centroiding
    '''
    if threshold_frac!=0:
        if len(img.shape)==2:
            img = numpy.where(img>threshold_frac*img.max(), img, 0 )
        else:
            img_temp = (img.T - threshold_frac*img.max(-1).max(-1)).T
            zero_coords = numpy.where(img_temp<0)
            img[zero_coords] = 0

    if len(img.shape)==2:
        y_cent,x_cent = numpy.indices(img.shape)
        y_centroid = (y_cent*img).sum()/img.sum()
        x_centroid = (x_cent*img).sum()/img.sum()

    else:
        y_cent, x_cent = numpy.indices((img.shape[-2],img.shape[-1]))
        y_centroid = (y_cent*img).sum(-1).sum(-1)/img.sum(-1).sum(-1)
        x_centroid = (x_cent*img).sum(-1).sum(-1)/img.sum(-1).sum(-1)

    y_centroid+=0.5
    x_centroid+=0.5

    return numpy.array([y_centroid,x_centroid])

def brtPxlCentroid(img, nPxls, **kwargs):
    """
    Centroids using brightest Pixel Algorithm
    (A. G. Basden et al,  MNRAS, 2011)

    Finds the nPxlsth brightest pixel, subtracts that value from frame,
    sets anything below 0 to 0, and finally takes centroid.

    Parameters:
        img (ndarray): 2d or greater rank array of imgs to centroid
        threshold (float): Percentage of pixels to use for centroid
    """

    if len(img.shape)==2:
        pxlValue = numpy.sort(img.flatten())[-nPxls]
        img-=pxlValue
        img.clip(0, img.max())

    elif len(img.shape)==3:
        pxlValues = numpy.sort(
                        img.reshape(img.shape[0], img.shape[-1]*img.shape[-2])
                        )[:,-nPxls]
        img[:]  = (img.T - pxlValues).T
        img.clip(0, img.max(), out=img)

    return simpleCentroid(img)

def corrConvolve(x, y):
    '''
    2D convolution using FFT, use to generate cross-correlations.

    Args:
        x (array): subap image
        y (array): reference image
    Returns:
        ndarray: cross-correlation of x and y
    '''

    fr = numpy.fft.fft2(x)
    fr2 = numpy.fft.fft2(y[::-1, ::-1])
    m, n = fr.shape

    cc = (numpy.fft.ifft2(fr*fr2)).real
    cc = numpy.roll(cc, -m/2+1, axis=0)
    cc = numpy.roll(cc, -n/2+1, axis=1)

    return cc

def correlationCentriod(im, threshold_fac, ref):
    '''
    Correlation Centroider, currently only works for 3d im shape.
    Performs a simple thresholded COM on the correlation.

    Args:
        im: subap images (t, y, x)
        threshold_fac: threshold for COM (0=all pixels, 1=brightest pixel)
        ref: reference image (t, y, x)
    Returns:
        ndarray: centroids of im, given as x, y
    '''

    nt, ny, nx = im.shape

    cents = numpy.zeros((2, nt))

    for frame in range(nt):
        # Correlate frame with reference image
        corr = corrConvolve(im[frame], ref[frame])
        # Find brightest pixel.
        index_y, index_x = numpy.unravel_index(corr.argmax(),
                                               corr.shape)

        # Apply threshold
        corr -= corr.min()
        mx = corr.max()
        bg = threshold_fac*mx
        corr = numpy.clip(corr, bg, mx) - bg

        # Centroid
        s_y, s_x = corr.shape
        XRAMP = numpy.arange(s_x)
        YRAMP = numpy.arange(s_y)
        XRAMP.shape = (1, s_x)
        YRAMP.shape = (s_y,  1)

        si = corr.sum()
        if si == 0:
            si = 1
        cx = (corr * XRAMP).sum() / si
        cy = (corr * YRAMP).sum() / si

        cents[:, frame] = cx, cy

    return cents

def quadCell(img, **kwargs):

    xSum = img.sum(-2)
    ySum = img.sum(-1)

    xCent = xSum[...,1] - xSum[...,0]
    yCent = ySum[...,1] - ySum[...,0]

    return numpy.array([xCent, yCent])

def zernike(j, N):
    """
     Creates the Zernike polynomial with mode index j,
     where j = 1 corresponds to piston.

     Args:
        j (int): The noll j number of the zernike mode
        N (int): The diameter of the zernike more in pixels
     Returns:
        ndarray: The Zernike mode
     """
    n,m = zernIndex(j);

    coords = numpy.linspace(-1,1,N)
    X,Y = numpy.meshgrid(coords,coords)
    R = numpy.sqrt(X**2 + Y**2)
    theta = numpy.arctan2(Y,X)

    if m==0:
        Z = numpy.sqrt(n+1)*zernikeRadialFunc(n,0,R);
    else:
        if j%2==0: # j is even
                Z = numpy.sqrt(2*(n+1))*zernikeRadialFunc(n,m,R) * numpy.cos(m*theta)
        else:   #i is odd
                Z = numpy.sqrt(2*(n+1))*zernikeRadialFunc(n,m,R) * numpy.sin(m*theta)


    return Z*circle(N/2., N)



def zernikeRadialFunc(n, m, r):
    """
    Fucntion to calculate the Zernike radial function
    """

    R = numpy.zeros(r.shape)
    for i in xrange(0,int((n-m)/2)+1):

        R += r**(n-2*i) * (((-1)**(i))*numpy.math.factorial(n-i)) / ( numpy.math.factorial(i) * numpy.math.factorial(0.5*(n+m)-i) * numpy.math.factorial(0.5*(n-m)-i) )

    return R



def zernIndex(j,sign=0):
    """
    returns the [n,m] list giving the radial order n and azimutal order
    of the zernike polynomial of index j
    if sign is set, will also return a 1 for cos, -1 for sine or 0 when m==0.
    """
    n = int((-1.+numpy.sqrt(8*(j-1)+1))/2.)
    p = (j-(n*(n+1))/2.)
    k = n%2
    m = int((p+k)/2.)*2 - k
    if sign==0:
        return [n,m]
    else:#determine whether is sine or cos term.
        if m!=0:
            if j%2==0:
                s=1
            else:
                s=-1

        else:
            s=0
        return [n,m,s]



def zernikeArray(J, N):
    """
    Creates an array of Zernike Polynomials

    Parameters:
        maxJ (int or list): Max Zernike polynomial to create, or list of zernikes J indices to create
        N (int): size of created arrays

    Returns:
        ndarray: array of Zerkike Polynomials
    """
    #If list, make those Zernikes
    try:
        nJ = len(J)
        Zs = numpy.empty((nJ, N, N))
        for i in xrange(nJ):
            Zs[i] = zernike(J[i], N)

    #Else, cast to int and create up to that number
    except TypeError:

        maxJ = int(numpy.round(J))
        N = int(numpy.round(N))

        Zs = numpy.empty((maxJ, N, N))

        for j in xrange(1,maxJ+1):
            Zs[j-1] = zernike(j, N)

    return Zs


def aziAvg(data):
    """
    Measures the azimuthal average of a 2d array

    Parameters:

        data (ndarray): A 2-d array of data

    Returns:
        ndarray: A 1-d vector of the azimuthal average
    """

    size = data.shape[0]
    avg = numpy.empty(size/2, dtype="float")
    for i in range(size/2):
        ring = circle(i+1, size) - circle(i, size)
        avg[i] = (ring*data).sum()/(ring.sum())

    return avg

<<<<<<< HEAD
def calcTiltCorrect(nPxls, wvl, telDiam):
    """
    Calculates the required tilt to add to avoid  the PSF being centred
    on one pixel only

    Parameters:
        nPxls (int): Number of pixels in array
        wvl (float): Wavelength of light to correct for in metres
        telDiam (float): Diameter of telescope in metres
    
    Returns:
        ndarray: An array with a tilt to move PSF by 1 pixel
    """

    # Only required if pxl number is even
    if not nPxls % 2:
        # Need to correct for half a pixel angle
        theta = float(self.FOVrad)/(2*nPxls)

        # Find magnitude of tilt from this angle
        amplitude = theta * self.telConfig.telDiam/(2*wvl) * 2 * numpy.pi

        coords = numpy.linspace(-1, 1, nPxls)
        X, Y = numpy.meshgrid(coords, coords)
        tiltFix = -1*amplitude * (X+Y)
    else:
        tiltFix = numpy.zeros(nPxls)

    return tiltFix
=======
def photonsPerMag(mag, mask, pxlScale, wvlBand, expTime):
    '''
    Calculates the photon flux for a given aperture, star magnitude and wavelength band

    Parameters:
        mag (float): Star apparent magnitude
        mask (ndarray): 2-d pupil mask array, 1 is transparent, 0 opaque
        pxlScale (float): size in metres of each pixel in mask
        wvlBand (float): length of wavelength band in nanometres
        expTime (float): Exposure time in seconds

    Returns:
        float: number of photons
    '''

    #Area defined in cm, so turn m to cm
    area = mask.sum() * pxlScale**2 * 100**2

    photonPerSecPerAreaPerWvl = 1000 * (10**(-float(mag)/2.5))

    #Wvl defined in Angstroms
    photonPerSecPerArea = photonPerSecPerAreaPerWvl * wvlBand*10

    photonPerSec = photonPerSecPerArea * area

    photons = photonPerSec * expTime

    return photons
>>>>>>> 6f7973b1
<|MERGE_RESOLUTION|>--- conflicted
+++ resolved
@@ -641,7 +641,6 @@
 
     return avg
 
-<<<<<<< HEAD
 def calcTiltCorrect(nPxls, wvl, telDiam):
     """
     Calculates the required tilt to add to avoid  the PSF being centred
@@ -651,7 +650,7 @@
         nPxls (int): Number of pixels in array
         wvl (float): Wavelength of light to correct for in metres
         telDiam (float): Diameter of telescope in metres
-    
+
     Returns:
         ndarray: An array with a tilt to move PSF by 1 pixel
     """
@@ -671,7 +670,8 @@
         tiltFix = numpy.zeros(nPxls)
 
     return tiltFix
-=======
+
+
 def photonsPerMag(mag, mask, pxlScale, wvlBand, expTime):
     '''
     Calculates the photon flux for a given aperture, star magnitude and wavelength band
@@ -699,5 +699,4 @@
 
     photons = photonPerSec * expTime
 
-    return photons
->>>>>>> 6f7973b1
+    return photons