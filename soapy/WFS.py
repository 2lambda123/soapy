--- conflicted
+++ resolved
@@ -1169,18 +1169,14 @@
             x, y = self.detectorSubapCoords[i]
             x = int(x)
             y = int(y)
-<<<<<<< HEAD
+
             self.centSubapArrays[i] = self.wfsDetectorPlane[
                     x:x+self.wfsConfig.pxlsPerSubap,
                     y:y+self.wfsConfig.pxlsPerSubap ].astype(DTYPE)
 
         #Eval the specified centroider, have to give all possible args
         #in case they're required.
-=======
-            self.centSubapArrays[i] = self.wfsDetectorPlane[x:x+self.wfsConfig.pxlsPerSubap,
-                                                    y:y+self.wfsConfig.pxlsPerSubap ].astype(DTYPE)
-
->>>>>>> 01d9e69e
+
         slopes = eval("centroiders."+self.wfsConfig.centMethod)(
                 self.centSubapArrays,
                 threshold=self.wfsConfig.centThreshold,
