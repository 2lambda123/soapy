#Copyright Durham University and Andrew Reeves
#2014

# This file is part of pyAOS.

#     pyAOS is free software: you can redistribute it and/or modify
#     it under the terms of the GNU General Public License as published by
#     the Free Software Foundation, either version 3 of the License, or
#     (at your option) any later version.

#     pyAOS is distributed in the hope that it will be useful,
#     but WITHOUT ANY WARRANTY; without even the implied warranty of
#     MERCHANTABILITY or FITNESS FOR A PARTICULAR PURPOSE.  See the
#     GNU General Public License for more details.

#     You should have received a copy of the GNU General Public License
#     along with pyAOS.  If not, see <http://www.gnu.org/licenses/>.

"""

The PyAOS module used to simulate the atmosphere.

This module contains an ``atmos`` object, which can be used to create or load a specified number of phase screens corresponding to atmospheric turbulence layers. The layers can then be moved with the ``moveScrns`` method, at a specified wind velocity and direction, where the screen is interpolated if it does not fall on an integer number of pixels. Alternatively, random screens with the same statistics as the global phase screens can be generated using the ``randomScrns`` method.

The module also contains a number of functions used to create the phase screens, many of these are ported from the book `Numerical Simulation of Optical Propagation`, Schmidt, 2010. It is possible to create a number of phase screens using the :py:func:`makePhaseScreens` function  which are saved to file in a format which can be read by the simulation. 

Examples:
    
    To get the configuration objects::
        
        from pyAOS import confParse, atmosphere

        config = confParse.Configurator("sh_8x8.py")
        config.readfile()
        config.loadSimParams() 

    Initialise the amosphere (creating or loading phase screens)::

        atmosphere = atmosphere.atmos(config.sim, config.atmos)

    Run the atmosphere for 10 time steps::

        for i in range(10):
            phaseScrns = atmosphere.moveScrns()
            
    or create 10 sets of random screens::

        for i in range(10):
            randomPhaseScrns = atmosphere.randomScrns()

"""


import numpy
import time
import random
import scipy.fftpack as fft
from . import AOFFT, logger
import scipy.interpolate
#from multiprocessing import Pool
import os


#Use either pyfits or astropy for fits file handling
try:
    from astropy.io import fits
except ImportError:
    try:
        import pyfits as fits
    except ImportError:
        raise ImportError("pyAOS requires either pyfits or astropy")

try:
    xrange
except NameError:
    xrange = range

class atmos:
    '''
    Class to simulate atmosphere above an AO system.

    On initialisation of the object, new phase screens can be created, or others loaded from ``.fits`` file. The atmosphere is created with parameters given in ``simConfig`` and ``atmosConfig``. These are pyAOS configuration objects, which can be created by the :ref:``confParse`` module, or could be created manually. If created manually, check the :ref: ``confParse`` section to see which attributes the configuration objects must contain.

    If loaded from file, the screens should have a header with the parameter ``R0`` specifying the r0 fried parameter of the screen in pixels.

    The method ``moveScrns`` can be called on each iteration of the AO system to move the scrns forward by one time step. The size of this is defined by parameters given in 

    The method ``randomScrns`` returns a set of random phase screens with the smame statistics as the ``atmos`` object.
    '''
    def __init__(self, simConfig, atmosConfig, mpPool=None):

        self.scrnSize = simConfig.scrnSize
        self.windDirs = atmosConfig.windDirs
        self.windSpeeds = atmosConfig.windSpeeds
        self.pxlScale = simConfig.pxlScale
        self.wholeScrnSize = atmosConfig.wholeScrnSize
        self.scrnNo = atmosConfig.scrnNo
        self.r0 = atmosConfig.r0
        self.looptime = simConfig.loopTime

        self.mpPool = mpPool

        self.atmosConfig = atmosConfig

        atmosConfig.scrnStrengths = numpy.array(atmosConfig.scrnStrengths, 
                dtype="float32")

        atmosConfig.scrnStrengths /= (
                            atmosConfig.scrnStrengths[:self.scrnNo].sum())

        self.scrnStrengths = ( ((self.r0**(-5./3.))
                                *atmosConfig.scrnStrengths)**(-3./5.) )
        # #Assume r0 calculated for 550nm.
        # self.wvl = 550e-9

        self.scrnPos = {}
        self.wholeScrns = {}

        scrns={}

        scrnSize = int(round(self.scrnSize))

        #If required, generate some new Kolmogorov phase screens
        if not atmosConfig.scrnNames:
            logger.info("Generating Phase Screens")
            for i in xrange(self.scrnNo):

                logger.info("Generate Phase Screen {0}  with r0: {1:.2f}, size: {2}".format(i,self.scrnStrengths[i], self.wholeScrnSize))
                if atmosConfig.subHarmonics:
                    self.wholeScrns[i] = ft_sh_phase_screen(
                            self.scrnStrengths[i], 
                            self.wholeScrnSize, 1./self.pxlScale, 
                            atmosConfig.L0[i], 0.01)
                else:
                    self.wholeScrns[i] = ft_phase_screen(
                            self.scrnStrengths[i], 
                            self.wholeScrnSize, 1./self.pxlScale,
                            atmosConfig.L0[i], 0.01)

                scrns[i] = self.wholeScrns[i][:scrnSize,:scrnSize]

        #Otherwise, load some others from FITS file
        else:
            logger.info("Loading Phase Screens")

            for i in xrange(self.scrnNo):
                fitsHDU = fits.open(atmosConfig.scrnNames[i])[0]
                self.wholeScrns[i] = fitsHDU.data.astype("float32")

                scrns[i] = self.wholeScrns[i][:scrnSize,:scrnSize]

                #Do the loaded scrns tell us how strong they are?
                #Theyre r0 must be in pixels! label: "R0"
                #If so, we can scale them to the desired r0
                try:
                    r0 = float(fitsHDU.header["R0"])
                    r0_metres = r0/self.pxlScale
                    self.wholeScrns[i] *=(
                                 (self.scrnStrengths[i]/r0_metres)**(-5./6.)
                                         )

                except KeyError:
                    logger.warning("no r0 info found in screen header - will assume its ok as it is")

            if self.wholeScrnSize!=self.wholeScrns[i].shape[0]:
                logger.warning("Requested phase screen has different size to that input in config file....loading anyway")

            self.wholeScrnSize = self.wholeScrns[i].shape[0]
            if self.wholeScrnSize < self.scrnSize:
                raise Exception("required scrn size larger than phase screen")



        #Set the initial starting point of the screen,
        #If windspeed is negative, starts from the
        #far-end of the screen to avoid rolling straight away
        windDirs=numpy.array(self.windDirs,dtype="float32") * numpy.pi/180.0
        windV=(self.windSpeeds * numpy.array([numpy.cos(windDirs),
                                              numpy.sin(windDirs)])).T #This is velocity in metres per second
        windV *= self.looptime   #Now metres per looptime
        windV *= self.pxlScale   #Now pxls per looptime.....ideal!
        self.windV = windV

        #Sets initial phase screen pos
        #If velocity is negative in either direction, set the starting point
        #to the end of the screen to avoid rolling too early.
        for i in xrange(self.scrnNo):
            self.scrnPos[i] = numpy.array([0,0])

            if windV[i,0] < 0:
                self.scrnPos[i][0] = self.wholeScrns[i].shape[0] - self.scrnSize

            if windV[i,1] < 0:
                self.scrnPos[i][1] = self.wholeScrns[i].shape[1] - self.scrnSize

        self.windV = windV

        #Init scipy interpolation objects which hold the phase screen data
        self.interpScrns = {}
        self.xCoords = {}
        self.yCoords = {}
        for i in xrange(self.scrnNo):
            self.interpScrns[i] = scipy.interpolate.RectBivariateSpline(
                                        numpy.arange(self.wholeScrnSize),
                                        numpy.arange(self.wholeScrnSize),
                                        self.wholeScrns[i])#, copy=True)
            self.xCoords[i] = numpy.arange(self.scrnSize) + self.scrnPos[i][0]
            self.yCoords[i] = numpy.arange(self.scrnSize) + self.scrnPos[i][1]


    def saveScrns(self, DIR):
        """
        Saves the currently loaded phase screens to file, 
        saving the r0 value in the fits header (in units of pixels).

        Args:
            DIR (string): The directory to save the screens
        """

        for scrn in range(self.scrnNo):
            logger.info("Write Sreen {}....".format(scrn))
            hdu = fits.PrimaryHDU(self.wholeScrns[scrn])
            hdu.header["R0"] = "{:.2f}".format(
                    self.scrnStrengths[scrn]*self.pxlScale)
            hdu.writeto(DIR+"/scrn{}.fits".format(scrn))
            logger.info("Done!")
        

    def moveScrns(self):
        """
        Moves the phase screens one time-step, defined by the atmosphere object parameters.

        Returns:
            dict : a dictionary containing the new set of phase screens
        """

        scrns={}
        for i in self.wholeScrns:

            #Deals with what happens when the window on the screen
            #reaches the edge - rolls it round and starts again.
            #X direction
            if (self.scrnPos[i][0] + self.scrnSize) >= self.wholeScrnSize:
                logger.debug("pos > scrnSize: rolling phase screen X")
                self.wholeScrns[i] = numpy.roll(self.wholeScrns[i],
                                                int(-self.scrnPos[i][0]),axis=0)
                self.scrnPos[i][0] = 0
                #and update the coords...
                self.xCoords[i] = numpy.arange(self.scrnSize)
                self.interpScrns[i] = scipy.interpolate.RectBivariateSpline(
                                            numpy.arange(self.wholeScrnSize),
                                            numpy.arange(self.wholeScrnSize),
                                            self.wholeScrns[i])

            if self.scrnPos[i][0] < 0:
                logger.debug("pos < 0: rolling phase screen X")

                self.wholeScrns[i] = numpy.roll(self.wholeScrns[i],
                                            int(self.wholeScrnSize-self.scrnPos[i][0]-self.scrnSize),axis=0)
                self.scrnPos[i][0] = self.wholeScrnSize-self.scrnSize
                self.xCoords[i] = numpy.arange(self.scrnSize)+self.scrnPos[i][0]
                self.interpScrns[i] = scipy.interpolate.RectBivariateSpline(
                                            numpy.arange(self.wholeScrnSize),
                                            numpy.arange(self.wholeScrnSize),
                                            self.wholeScrns[i])
            #Y direction
            if (self.scrnPos[i][1] + self.scrnSize) >= self.wholeScrnSize:
                logger.debug("pos > scrnSize: rolling Phase Screen Y")
                self.wholeScrns[i] = numpy.roll(self.wholeScrns[i],
                                                int(-self.scrnPos[i][1]),axis=1)
                self.scrnPos[i][1] = 0
                self.yCoords[i] = numpy.arange(self.scrnSize)
                self.interpScrns[i] = scipy.interpolate.RectBivariateSpline(
                                            numpy.arange(self.wholeScrnSize),
                                            numpy.arange(self.wholeScrnSize),
                                            self.wholeScrns[i])
            if self.scrnPos[i][1] < 0:
                logger.debug("pos < 0: rolling Phase Screen Y")

                self.wholeScrns[i] = numpy.roll(self.wholeScrns[i],
                    int(self.wholeScrnSize-self.scrnPos[i][1]-self.scrnSize),
                                                                axis=1)
                self.scrnPos[i][1] = self.wholeScrnSize-self.scrnSize
                self.yCoords[i] = numpy.arange(self.scrnSize)+self.scrnPos[i][1]
                self.interpScrns[i] = scipy.interpolate.RectBivariateSpline(
                                            numpy.arange(self.wholeScrnSize),
                                            numpy.arange(self.wholeScrnSize),
                                            self.wholeScrns[i])


            scrns[i] = self.interpScrns[i](self.xCoords[i],self.yCoords[i])

            #Move window coordinates.
            self.scrnPos[i] = self.scrnPos[i]+self.windV[i]
            self.xCoords[i] += self.windV[i][0]
            self.yCoords[i] += self.windV[i][1]

            #remove piston from phase screens
            scrns[i] -= scrns[i].mean()

        return scrns

    def randomScrns(self, subharmonics=True):
        """
        Generated random phase screens defined by the atmosphere 
        object parameters.

        Returns:
            dict : a dictionary containing the new set of phase screens
        """

        scrns = {}
        args = []
    
        #If no MP pool, just make screen sequentialy. 
        if self.mpPool == None:
            for i in xrange(self.scrnNo):
                if subharmonics:
                    scrns[i] = ft_sh_phase_screen(
                            self.scrnStrengths[i], self.scrnSize, 
                            (self.pxlScale**(-1.)), self.atmosConfig.L0[i],
                            0.01)
                else:
                    scrns[i] = ft_phase_screen(
                            self.scrnStrengths[i], self.scrnSize, 
                            (self.pxlScale**(-1.)), self.atmosConfig.L0[i], 
                            0.01)

        #If there is a pool, use it
        else:
            if subharmonics: 
                for i in range(self.scrnNo):
                    args.append( 
                            (ft_sh_phase_screen,  self.scrnStrengths[i], 
                            self.scrnSize, (self.pxlScale**(-1.)), 
                            self.atmosConfig.L0[i], 0.01))
            
            else:
                for i in range(self.scrnNo):

                    args.append( 
                            (ft_phase_screen,  self.scrnStrengths[i], 
                            self.scrnSize, (self.pxlScale**(-1.)), 
                            self.atmosConfig.L0[i], 0.01))
            
            #Do the calculation using the multi-process pool, put into dict
            s = self.mpPool.map(mpWrap, args)
            for i in range(self.scrnNo):
                scrns[i] = s[i]

        return scrns


<<<<<<< HEAD
class Screen(object):
    """
    A very experimental ``PhaseScreen`` object, which would act like a big 
    array, but if sliced with floats would interpolate. Not used in the
    simulation

    apr - 19Feb2015
    """

    def __init__(self, scrn, subscrnSize, order=3):

        self.xCoords = numpy.arange(scrn.shape[0])
        self.yCoords = numpy.arange(scrn.shape[1])

        self.interpObj = scipy.interpolate.RectBivariateSpline(
                                    self.xCoords, self.yCoords, scrn, kx=order,
                                    ky=order
                                    )
        self._subScrnCoordsX = numpy.arange(subscrnSize)
        self._subScrnCoordsY = numpy.arange(subscrnSize)
           
        self.shape = (subscrnSize, subscrnSize)

        self.currentPos = (0,0)

    def _getScrnCoords(self):
        
        return (self._subScrnCoordsX+self.currentPos[0],
                self._subScrnCoordsY+self.currentPos[1])


    def __getitem__(self, key):

        try:
            #If too many dims...raise error
            if len(key)>2:
                raise IndexError("too many indices for array")

            #If 2 dims
            if len(key)==2:
                #parse x-params
                if not key[0].start:
                    xstart = 0
                else:
                    xstart = key[0].start
                
                if not key[0].stop:
                    xstop = self.shape[0]
                else:
                    xstop = key[0].stop
                
                if not key[0].step:
                    xstep = 1
                else:
                    xstep = key[0].step

                #parse y-params
                if not key[1].start:
                    ystart = 0
                else:
                    ystart = key[1].start
                
                if not key[1].stop:
                    ystop = self.shape[1]
                else:
                    ystop = key[1].stop
                
                if not key[1].step:
                    ystep = 1
                else:
                    ystep = key[1].step
        #Only x-coords given        
        except TypeError:
                
            #parse x-params
            if not key.start:
                xstart = 0
            else:
                xstart = key.start
            
            if not key.stop:
                xstop = self.shape[0]
            else:
                xstop = key.stop
            
            if not key.step:
                xstep = 1
            else:
                xstep = key.step

            #Set y-params
            ystart = 0 
            ystop = self.shape[1]
            ystep = 1

        xN = (xstop-xstart)/xstep
        yN = (ystop-ystart)/ystep

        return self.getSlice(xstart, xstop, xN, ystart, ystop, yN)


    def getSlice(self, xstart, xstop, xsize, ystart, ystop, ysize):

        if ((xstop-xstart)/xsize)!=1:
            xCoords = numpy.linspace(xstart, xstop, xsize)+self.currentPos[0]
        else:
            xCoords = self.subScrnCoords[0]

        if ((ystop-ystart)/ysize)!=1:
            yCoords = numpy.linspace(ystart, ystop, ysize)+self.currentPos[1]
        else:
            yCoords = self.subScrnCoords[1]

        return self.interpObj(xCoords, yCoords)
    subScrnCoords = property(_getScrnCoords)
=======
#Commented as not used - apr 14-04-2015
#class Screen(object):
#
#    def __init__(self, scrn, subscrnSize, order=3):
#
#        self.xCoords = numpy.arange(scrn.shape[0])
#        self.yCoords = numpy.arange(scrn.shape[1])
#
#        self.interpObj = scipy.interpolate.RectBivariateSpline(
#                                    self.xCoords, self.yCoords, scrn, kx=order,
#                                    ky=order
#                                    )
#        self._subScrnCoordsX = numpy.arange(subscrnSize)
#        self._subScrnCoordsY = numpy.arange(subscrnSize)
#           
#        self.shape = (subscrnSize, subscrnSize)
#
#        self.currentPos = (0,0)
#
#    def _getScrnCoords(self):
#        
#        return (self._subScrnCoordsX+self.currentPos[0],
#                self._subScrnCoordsY+self.currentPos[1])
#
#
#    def __getitem__(self, key):
#
#        try:
#            #If too many dims...raise error
#            if len(key)>2:
#                raise IndexError("too many indices for array")
#
#            #If 2 dims
#            if len(key)==2:
#                #parse x-params
#                if not key[0].start:
#                    xstart = 0
#                else:
#                    xstart = key[0].start
#                
#                if not key[0].stop:
#                    xstop = self.shape[0]
#                else:
#                    xstop = key[0].stop
#                
#                if not key[0].step:
#                    xstep = 1
#                else:
#                    xstep = key[0].step
#
#                #parse y-params
#                if not key[1].start:
#                    ystart = 0
#                else:
#                    ystart = key[1].start
#                
#                if not key[1].stop:
#                    ystop = self.shape[1]
#                else:
#                    ystop = key[1].stop
#                
#                if not key[1].step:
#                    ystep = 1
#                else:
#                    ystep = key[1].step
#        #Only x-coords given        
#        except TypeError:
#                
#            #parse x-params
#            if not key.start:
#                xstart = 0
#            else:
#                xstart = key.start
#            
#            if not key.stop:
#                xstop = self.shape[0]
#            else:
#                xstop = key.stop
#            
#            if not key.step:
#                xstep = 1
#            else:
#                xstep = key.step
#
#            #Set y-params
#            ystart = 0 
#            ystop = self.shape[1]
#            ystep = 1
#
#        xN = (xstop-xstart)/xstep
#        yN = (ystop-ystart)/ystep
#
#        return self.getSlice(xstart, xstop, xN, ystart, ystop, yN)
#
#
#    def getSlice(self, xstart, xstop, xsize, ystart, ystop, ysize):
#
#        if ((xstop-xstart)/xsize)!=1:
#            xCoords = numpy.linspace(xstart, xstop, xsize)+self.currentPos[0]
#        else:
#            xCoords = self.subScrnCoords[0]
#
#        if ((ystop-ystart)/ysize)!=1:
#            yCoords = numpy.linspace(ystart, ystop, ysize)+self.currentPos[1]
#        else:
#            yCoords = self.subScrnCoords[1]
#
#        return self.interpObj(xCoords, yCoords)
#    subScrnCoords = property(_getScrnCoords)
>>>>>>> 7419e229


def pool_ft_sh_phase_screen(args):
    """
    A helper function for multi-processing of phase screen creation.
    """

    return ft_sh_phase_screen(*args)


def makePhaseScreens(
        nScrns, r0, N, pxlScale, L0, l0, returnScrns=True, DIR=None, SH=False):
    """
    Creates and saves a set of phase screens to be used by the simulation.

    Creates ``nScrns`` phase screens, with the required parameters, then saves 
    them to the directory specified by ``DIR``. Each screen is given a FITS
    header with its value of r0, which will be scaled by on simulation when
    its loaded.

    Parameters:
        nScrns (int): The number of screens to make.
        r0 (float): r0 value of the phase screens.
        N (int): Number of elements across each screen.
        pxlScale (float): Size of each element in metres.
        L0 (float): Outer scale of each screen.
        l0 (float): Inner scale of each screen.
        returnScrns (bool): Whether to return a list of screens. True by default, but if screens are very large, it might be preferred that they aren't kept in memory after being saved.
        DIR (str, optional): The directory to save the screens.
        SH (bool, optional): If True, add sub-harmonics to screens for more 
                accurate power spectra, though screens no-longer periodic.
   
    Returns:
        list: A list conaining all the screens.
    """
   
    #Make directory if it doesnt exist already
    if DIR:
        if not os.path.isdir(DIR):
            os.makedirs(DIR)
    
    #An empty container to put our screens in
    if returnScrns:
        scrns = []

    #Now loop over and create all the screens (Currently with the same params)
    for i in range(nScrns):
        if SH:
            scrn = ft_sh_phase_screen(r0, N, pxlScale, L0, l0)
        else:
            scrn = ft_phase_screen(r0, N, pxlScale, L0, l0)

        if returnScrns:
            scrns.append(scrn)

        #If given a directory, save them too!
        if DIR!=None:
            hdu = fits.PrimaryHDU(scrn)
            hdu.header["R0"] = str(r0/pxlScale)
            hdu.writeto(DIR+"/scrn{}.fits".format(i))
    
    if returnScrns:
        return scrns


def ft_sh_phase_screen(r0, N, delta, L0, l0, FFT=None):
    '''
    Creates a random phase screen with Von Karmen statistics with added
    sub-harmonics to augment tip-tilt modes.
    (Schmidt 2010)
    
    Args:
        r0 (float): r0 parameter of scrn in metres
        N (int): Size of phase scrn in pxls
        delta (float): size in Metres of each pxl
        L0 (float): Size of outer-scale in metres
        l0 (float): inner scale in metres

    Returns:
        ndarray: numpy array representing phase screen
    '''
    R = random.SystemRandom(time.time())
    seed = int(R.random()*100000)
    numpy.random.seed(seed)

    D = N*delta
    # high-frequency screen from FFT method
    phs_hi = ft_phase_screen(r0, N, delta, L0, l0, FFT)

    # spatial grid [m]
    coords = numpy.arange(-N/2,N/2)*delta
    x, y = numpy.meshgrid(coords,coords)

    # initialize low-freq screen
    phs_lo = numpy.zeros(phs_hi.shape)

    # loop over frequency grids with spacing 1/(3^p*L)
    for p in xrange(1,4):
        # setup the PSD
        del_f = 1 / (3**p*D) #frequency grid spacing [1/m]
        fx = numpy.arange(-1,2) * del_f

        # frequency grid [1/m]
        fx, fy = numpy.meshgrid(fx,fx)
        f = numpy.sqrt(fx**2 +  fy**2) # polar grid

        fm = 5.92/l0/(2*numpy.pi) # inner scale frequency [1/m]
        f0 = 1./L0;

        # outer scale frequency [1/m]
        # modified von Karman atmospheric phase PSD
        PSD_phi = (0.023*r0**(-5./3)
                    * numpy.exp(-1*(f/fm)**2) / ((f**2 + f0**2)**(11./6)) )
        PSD_phi[1,1] = 0

        # random draws of Fourier coefficients
        cn = ( (numpy.random.normal(size=(3,3))
            + 1j*numpy.random.normal(size=(3,3)) )
                        * numpy.sqrt(PSD_phi)*del_f )
        SH = numpy.zeros((N,N),dtype="complex")
        # loop over frequencies on this grid
        for i in xrange(0,2):
            for j in xrange(0,2):

                SH += cn[i,j] * numpy.exp(1j*2*numpy.pi*(fx[i,j]*x+fy[i,j]*y))

        phs_lo = phs_lo + SH
        # accumulate subharmonics

    phs_lo = phs_lo.real - phs_lo.real.mean()

    phs = phs_lo+phs_hi

    return phs


def ift2(G, delta_f ,FFT=None):
    """
    Wrapper for inverse fourier transform

    Parameters:
        G: data to transform
        delta_f: pixel seperation
        FFT (FFT object, optional): An accelerated FFT object
    """
        
    N = G.shape[0]

    if FFT:
        g = AOFFT.ftShift2d( FFT( AOFFT.ftShift2d(G) ) ) * (N * delta_f)**2
    else:
        g = fft.ifftshift( fft.ifft2( fft.fftshift(G) ) ) * (N * delta_f)**2

    return g

def ft_phase_screen(r0, N, delta, L0, l0, FFT=None):
    '''
    Creates a random phase screen with Von Karmen statistics.
    (Schmidt 2010)
    
    Parameters:
        r0 (float): r0 parameter of scrn in metres
        N (int): Size of phase scrn in pxls
        delta (float): size in Metres of each pxl
        L0 (float): Size of outer-scale in metres
        l0 (float): inner scale in metres

    Returns:
        ndarray: numpy array representing phase screen
    '''
    delta = float(delta)
    r0 = float(r0)
    L0 = float(L0)
    l0 = float(l0)

    R = random.SystemRandom(time.time())
    seed = int(R.random()*100000)
    numpy.random.seed(seed)

    del_f = 1./(N*delta)

    fx = numpy.arange(-N/2.,N/2.) * del_f

    (fx,fy) = numpy.meshgrid(fx,fx)
    f = numpy.sqrt(fx**2 + fy**2)

    fm = 5.92/l0/(2*numpy.pi)
    f0 = 1./L0

    PSD_phi  = (0.023*r0**(-5./3.) * numpy.exp(-1*((f/fm)**2)) /
                ( ( (f**2) + (f0**2) )**(11./6) ) )

    PSD_phi[(N/2),(N/2)] = 0

    cn = ( (numpy.random.normal(size=(N,N)) + 1j* numpy.random.normal(size=(N,N)) )
                * numpy.sqrt(PSD_phi)*del_f )

    phs = ift2(cn,1, FFT).real

    return phs


def mpWrap(args):
    """
    A helper to run python MP pool functions

    Using the native python MP pool.map, it is not possible to pass multiple 
    args. If all args are passed to this helper function as a tuple, with the 
    function itself as the first item, it will run it with the unpacked args
    and return the result.

    Parameters:
        args (tuple): A tuple, with the first item the desired function and the rest the function args

    Returns:
        Whatever the function would have returned
    """

    func = args[0]
    args = args[1:]
    return func(*args)<|MERGE_RESOLUTION|>--- conflicted
+++ resolved
@@ -351,123 +351,6 @@
         return scrns
 
 
-<<<<<<< HEAD
-class Screen(object):
-    """
-    A very experimental ``PhaseScreen`` object, which would act like a big 
-    array, but if sliced with floats would interpolate. Not used in the
-    simulation
-
-    apr - 19Feb2015
-    """
-
-    def __init__(self, scrn, subscrnSize, order=3):
-
-        self.xCoords = numpy.arange(scrn.shape[0])
-        self.yCoords = numpy.arange(scrn.shape[1])
-
-        self.interpObj = scipy.interpolate.RectBivariateSpline(
-                                    self.xCoords, self.yCoords, scrn, kx=order,
-                                    ky=order
-                                    )
-        self._subScrnCoordsX = numpy.arange(subscrnSize)
-        self._subScrnCoordsY = numpy.arange(subscrnSize)
-           
-        self.shape = (subscrnSize, subscrnSize)
-
-        self.currentPos = (0,0)
-
-    def _getScrnCoords(self):
-        
-        return (self._subScrnCoordsX+self.currentPos[0],
-                self._subScrnCoordsY+self.currentPos[1])
-
-
-    def __getitem__(self, key):
-
-        try:
-            #If too many dims...raise error
-            if len(key)>2:
-                raise IndexError("too many indices for array")
-
-            #If 2 dims
-            if len(key)==2:
-                #parse x-params
-                if not key[0].start:
-                    xstart = 0
-                else:
-                    xstart = key[0].start
-                
-                if not key[0].stop:
-                    xstop = self.shape[0]
-                else:
-                    xstop = key[0].stop
-                
-                if not key[0].step:
-                    xstep = 1
-                else:
-                    xstep = key[0].step
-
-                #parse y-params
-                if not key[1].start:
-                    ystart = 0
-                else:
-                    ystart = key[1].start
-                
-                if not key[1].stop:
-                    ystop = self.shape[1]
-                else:
-                    ystop = key[1].stop
-                
-                if not key[1].step:
-                    ystep = 1
-                else:
-                    ystep = key[1].step
-        #Only x-coords given        
-        except TypeError:
-                
-            #parse x-params
-            if not key.start:
-                xstart = 0
-            else:
-                xstart = key.start
-            
-            if not key.stop:
-                xstop = self.shape[0]
-            else:
-                xstop = key.stop
-            
-            if not key.step:
-                xstep = 1
-            else:
-                xstep = key.step
-
-            #Set y-params
-            ystart = 0 
-            ystop = self.shape[1]
-            ystep = 1
-
-        xN = (xstop-xstart)/xstep
-        yN = (ystop-ystart)/ystep
-
-        return self.getSlice(xstart, xstop, xN, ystart, ystop, yN)
-
-
-    def getSlice(self, xstart, xstop, xsize, ystart, ystop, ysize):
-
-        if ((xstop-xstart)/xsize)!=1:
-            xCoords = numpy.linspace(xstart, xstop, xsize)+self.currentPos[0]
-        else:
-            xCoords = self.subScrnCoords[0]
-
-        if ((ystop-ystart)/ysize)!=1:
-            yCoords = numpy.linspace(ystart, ystop, ysize)+self.currentPos[1]
-        else:
-            yCoords = self.subScrnCoords[1]
-
-        return self.interpObj(xCoords, yCoords)
-    subScrnCoords = property(_getScrnCoords)
-=======
 #Commented as not used - apr 14-04-2015
 #class Screen(object):
 #
@@ -577,7 +460,6 @@
 #
 #        return self.interpObj(xCoords, yCoords)
 #    subScrnCoords = property(_getScrnCoords)
->>>>>>> 7419e229
 
 
 def pool_ft_sh_phase_screen(args):
