# Byte-compiled / optimized / DLL files
__pycache__/
*.py[cod]

# C extensions
*.so

# Distribution / packaging
.Python
env/
build/
develop-eggs/
dist/
downloads/
eggs/
lib/
lib64/
parts/
sdist/
var/
*.egg-info/
.installed.cfg
*.egg

# PyInstaller
#  Usually these files are written by a python script from a template
#  before PyInstaller builds the exe, so as to inject date/other infos into it.
*.manifest
*.spec

# Installer logs
pip-log.txt
pip-delete-this-directory.txt

# Unit test / coverage reports
htmlcov/
.tox/
.coverage
.cache
nosetests.xml
coverage.xml

# Translations
*.mo
*.pot

# Django stuff:
*.log

# Sphinx documentation
docs/_build/

# PyBuilder
target/

# vim stuff
*.swp
*.un~
*.swo

# Any backups
*_bkup

*.DS_Store

.idea/
<<<<<<< HEAD

=======
>>>>>>> ac630d20
.vscode/<|MERGE_RESOLUTION|>--- conflicted
+++ resolved
@@ -64,8 +64,4 @@
 *.DS_Store
 
 .idea/
-<<<<<<< HEAD
-
-=======
->>>>>>> ac630d20
 .vscode/